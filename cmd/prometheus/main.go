// Copyright 2015 The Prometheus Authors
// Licensed under the Apache License, Version 2.0 (the "License");
// you may not use this file except in compliance with the License.
// You may obtain a copy of the License at
//
// http://www.apache.org/licenses/LICENSE-2.0
//
// Unless required by applicable law or agreed to in writing, software
// distributed under the License is distributed on an "AS IS" BASIS,
// WITHOUT WARRANTIES OR CONDITIONS OF ANY KIND, either express or implied.
// See the License for the specific language governing permissions and
// limitations under the License.

// The main package for the Prometheus server executable.
package main

import (
	"context"
	"errors"
	"fmt"
	"math"
	"math/bits"
	"net"
	"net/http"
	_ "net/http/pprof" // Comment this line to disable pprof endpoint.
	"net/url"
	"os"
	"os/signal"
	"path/filepath"
	"runtime"
	"strings"
	"sync"
	"syscall"
	"time"

	"github.com/alecthomas/units"
	"github.com/go-kit/log"
	"github.com/go-kit/log/level"
	"github.com/grafana/regexp"
	conntrack "github.com/mwitkow/go-conntrack"
	"github.com/oklog/run"
	"github.com/prometheus/client_golang/prometheus"
	"github.com/prometheus/common/model"
	"github.com/prometheus/common/promlog"
	promlogflag "github.com/prometheus/common/promlog/flag"
	"github.com/prometheus/common/version"
	toolkit_web "github.com/prometheus/exporter-toolkit/web"
	toolkit_webflag "github.com/prometheus/exporter-toolkit/web/kingpinflag"
	"go.uber.org/atomic"
	"go.uber.org/automaxprocs/maxprocs"
	kingpin "gopkg.in/alecthomas/kingpin.v2"
	klog "k8s.io/klog"
	klogv2 "k8s.io/klog/v2"

	"github.com/prometheus/prometheus/config"
	"github.com/prometheus/prometheus/discovery"
	"github.com/prometheus/prometheus/discovery/legacymanager"
	"github.com/prometheus/prometheus/discovery/targetgroup"
	"github.com/prometheus/prometheus/model/exemplar"
	"github.com/prometheus/prometheus/model/labels"
	"github.com/prometheus/prometheus/model/relabel"
	"github.com/prometheus/prometheus/notifier"
	_ "github.com/prometheus/prometheus/plugins" // Register plugins.
	"github.com/prometheus/prometheus/promql"
	"github.com/prometheus/prometheus/rules"
	"github.com/prometheus/prometheus/scrape"
	"github.com/prometheus/prometheus/storage"
	"github.com/prometheus/prometheus/storage/remote"
	"github.com/prometheus/prometheus/tracing"
	"github.com/prometheus/prometheus/tsdb"
	"github.com/prometheus/prometheus/tsdb/agent"
	"github.com/prometheus/prometheus/util/logging"
	prom_runtime "github.com/prometheus/prometheus/util/runtime"
	"github.com/prometheus/prometheus/util/strutil"
	"github.com/prometheus/prometheus/web"
)

var (
	appName = "prometheus"

	configSuccess = prometheus.NewGauge(prometheus.GaugeOpts{
		Name: "prometheus_config_last_reload_successful",
		Help: "Whether the last configuration reload attempt was successful.",
	})
	configSuccessTime = prometheus.NewGauge(prometheus.GaugeOpts{
		Name: "prometheus_config_last_reload_success_timestamp_seconds",
		Help: "Timestamp of the last successful configuration reload.",
	})

	defaultRetentionString   = "15d"
	defaultRetentionDuration model.Duration

	agentMode                       bool
	agentOnlyFlags, serverOnlyFlags []string
)

func init() {
	prometheus.MustRegister(version.NewCollector(strings.ReplaceAll(appName, "-", "_")))

	var err error
	defaultRetentionDuration, err = model.ParseDuration(defaultRetentionString)
	if err != nil {
		panic(err)
	}
}

// serverOnlyFlag creates server-only kingpin flag.
func serverOnlyFlag(app *kingpin.Application, name, help string) *kingpin.FlagClause {
	return app.Flag(name, fmt.Sprintf("%s Use with server mode only.", help)).
		PreAction(func(parseContext *kingpin.ParseContext) error {
			// This will be invoked only if flag is actually provided by user.
			serverOnlyFlags = append(serverOnlyFlags, "--"+name)
			return nil
		})
}

// agentOnlyFlag creates agent-only kingpin flag.
func agentOnlyFlag(app *kingpin.Application, name, help string) *kingpin.FlagClause {
	return app.Flag(name, fmt.Sprintf("%s Use with agent mode only.", help)).
		PreAction(func(parseContext *kingpin.ParseContext) error {
			// This will be invoked only if flag is actually provided by user.
			agentOnlyFlags = append(agentOnlyFlags, "--"+name)
			return nil
		})
}

type flagConfig struct {
	configFile string

	agentStoragePath    string
	serverStoragePath   string
	notifier            notifier.Options
	forGracePeriod      model.Duration
	outageTolerance     model.Duration
	resendDelay         model.Duration
	web                 web.Options
	scrape              scrape.Options
	tsdb                tsdbOptions
	agent               agentOptions
	lookbackDelta       model.Duration
	webTimeout          model.Duration
	queryTimeout        model.Duration
	queryConcurrency    int
	queryMaxSamples     int
	RemoteFlushDeadline model.Duration

	featureList []string
	// These options are extracted from featureList
	// for ease of use.
	enableExpandExternalLabels bool
	enableNewSDManager         bool
	enablePerStepStats         bool
	enableAutoGOMAXPROCS       bool

	prometheusURL   string
	corsRegexString string

	promlogConfig promlog.Config
}

// setFeatureListOptions sets the corresponding options from the featureList.
func (c *flagConfig) setFeatureListOptions(logger log.Logger) error {
	for _, f := range c.featureList {
		opts := strings.Split(f, ",")
		for _, o := range opts {
			switch o {
			case "remote-write-receiver":
				c.web.EnableRemoteWriteReceiver = true
				level.Warn(logger).Log("msg", "Remote write receiver enabled via feature flag remote-write-receiver. This is DEPRECATED. Use --web.enable-remote-write-receiver.")
			case "expand-external-labels":
				c.enableExpandExternalLabels = true
				level.Info(logger).Log("msg", "Experimental expand-external-labels enabled")
			case "exemplar-storage":
				c.tsdb.EnableExemplarStorage = true
				level.Info(logger).Log("msg", "Experimental in-memory exemplar storage enabled")
			case "memory-snapshot-on-shutdown":
				c.tsdb.EnableMemorySnapshotOnShutdown = true
				level.Info(logger).Log("msg", "Experimental memory snapshot on shutdown enabled")
			case "extra-scrape-metrics":
				c.scrape.ExtraMetrics = true
				level.Info(logger).Log("msg", "Experimental additional scrape metrics")
			case "new-service-discovery-manager":
				c.enableNewSDManager = true
				level.Info(logger).Log("msg", "Experimental service discovery manager")
			case "agent":
				agentMode = true
				level.Info(logger).Log("msg", "Experimental agent mode enabled.")
			case "promql-per-step-stats":
				c.enablePerStepStats = true
				level.Info(logger).Log("msg", "Experimental per-step statistics reporting")
			case "auto-gomaxprocs":
				c.enableAutoGOMAXPROCS = true
				level.Info(logger).Log("msg", "Automatically set GOMAXPROCS to match Linux container CPU quota")
			case "":
				continue
			case "promql-at-modifier", "promql-negative-offset":
				level.Warn(logger).Log("msg", "This option for --enable-feature is now permanently enabled and therefore a no-op.", "option", o)
			default:
				level.Warn(logger).Log("msg", "Unknown option for --enable-feature", "option", o)
			}
		}
	}
	return nil
}

func main() {
	if os.Getenv("DEBUG") != "" {
		runtime.SetBlockProfileRate(20)
		runtime.SetMutexProfileFraction(20)
	}

	var (
		oldFlagRetentionDuration model.Duration
		newFlagRetentionDuration model.Duration
	)

	cfg := flagConfig{
		notifier: notifier.Options{
			Registerer: prometheus.DefaultRegisterer,
		},
		web: web.Options{
			Registerer: prometheus.DefaultRegisterer,
			Gatherer:   prometheus.DefaultGatherer,
		},
		promlogConfig: promlog.Config{},
	}

	a := kingpin.New(filepath.Base(os.Args[0]), "The Prometheus monitoring server").UsageWriter(os.Stdout)

	a.Version(version.Print(appName))

	a.HelpFlag.Short('h')

	a.Flag("config.file", "Prometheus configuration file path.").
		Default("prometheus.yml").StringVar(&cfg.configFile)

	a.Flag("web.listen-address", "Address to listen on for UI, API, and telemetry.").
		Default("0.0.0.0:9090").StringVar(&cfg.web.ListenAddress)

	webConfig := toolkit_webflag.AddFlags(a)

	a.Flag("web.read-timeout",
		"Maximum duration before timing out read of the request, and closing idle connections.").
		Default("5m").SetValue(&cfg.webTimeout)

	a.Flag("web.max-connections", "Maximum number of simultaneous connections.").
		Default("512").IntVar(&cfg.web.MaxConnections)

	a.Flag("web.external-url",
		"The URL under which Prometheus is externally reachable (for example, if Prometheus is served via a reverse proxy). Used for generating relative and absolute links back to Prometheus itself. If the URL has a path portion, it will be used to prefix all HTTP endpoints served by Prometheus. If omitted, relevant URL components will be derived automatically.").
		PlaceHolder("<URL>").StringVar(&cfg.prometheusURL)

	a.Flag("web.route-prefix",
		"Prefix for the internal routes of web endpoints. Defaults to path of --web.external-url.").
		PlaceHolder("<path>").StringVar(&cfg.web.RoutePrefix)

	a.Flag("web.user-assets", "Path to static asset directory, available at /user.").
		PlaceHolder("<path>").StringVar(&cfg.web.UserAssetsPath)

	a.Flag("web.enable-lifecycle", "Enable shutdown and reload via HTTP request.").
		Default("false").BoolVar(&cfg.web.EnableLifecycle)

	a.Flag("web.enable-admin-api", "Enable API endpoints for admin control actions.").
		Default("false").BoolVar(&cfg.web.EnableAdminAPI)

	a.Flag("web.enable-remote-write-receiver", "Enable API endpoint accepting remote write requests.").
		Default("false").BoolVar(&cfg.web.EnableRemoteWriteReceiver)

	a.Flag("web.console.templates", "Path to the console template directory, available at /consoles.").
		Default("consoles").StringVar(&cfg.web.ConsoleTemplatesPath)

	a.Flag("web.console.libraries", "Path to the console library directory.").
		Default("console_libraries").StringVar(&cfg.web.ConsoleLibrariesPath)

	a.Flag("web.page-title", "Document title of Prometheus instance.").
		Default("Prometheus Time Series Collection and Processing Server").StringVar(&cfg.web.PageTitle)

	a.Flag("web.cors.origin", `Regex for CORS origin. It is fully anchored. Example: 'https?://(domain1|domain2)\.com'`).
		Default(".*").StringVar(&cfg.corsRegexString)

	serverOnlyFlag(a, "storage.tsdb.path", "Base path for metrics storage.").
		Default("data/").StringVar(&cfg.serverStoragePath)

	serverOnlyFlag(a, "storage.tsdb.min-block-duration", "Minimum duration of a data block before being persisted. For use in testing.").
		Hidden().Default("2h").SetValue(&cfg.tsdb.MinBlockDuration)

	serverOnlyFlag(a, "storage.tsdb.max-block-duration",
		"Maximum duration compacted blocks may span. For use in testing. (Defaults to 10% of the retention period.)").
		Hidden().PlaceHolder("<duration>").SetValue(&cfg.tsdb.MaxBlockDuration)

	serverOnlyFlag(a, "storage.tsdb.max-block-chunk-segment-size",
		"The maximum size for a single chunk segment in a block. Example: 512MB").
		Hidden().PlaceHolder("<bytes>").BytesVar(&cfg.tsdb.MaxBlockChunkSegmentSize)

	serverOnlyFlag(a, "storage.tsdb.wal-segment-size",
		"Size at which to split the tsdb WAL segment files. Example: 100MB").
		Hidden().PlaceHolder("<bytes>").BytesVar(&cfg.tsdb.WALSegmentSize)

	serverOnlyFlag(a, "storage.tsdb.retention", "[DEPRECATED] How long to retain samples in storage. This flag has been deprecated, use \"storage.tsdb.retention.time\" instead.").
		SetValue(&oldFlagRetentionDuration)

	serverOnlyFlag(a, "storage.tsdb.retention.time", "How long to retain samples in storage. When this flag is set it overrides \"storage.tsdb.retention\". If neither this flag nor \"storage.tsdb.retention\" nor \"storage.tsdb.retention.size\" is set, the retention time defaults to "+defaultRetentionString+". Units Supported: y, w, d, h, m, s, ms.").
		SetValue(&newFlagRetentionDuration)

	serverOnlyFlag(a, "storage.tsdb.retention.size", "Maximum number of bytes that can be stored for blocks. A unit is required, supported units: B, KB, MB, GB, TB, PB, EB. Ex: \"512MB\". Based on powers-of-2, so 1KB is 1024B.").
		BytesVar(&cfg.tsdb.MaxBytes)

	serverOnlyFlag(a, "storage.tsdb.no-lockfile", "Do not create lockfile in data directory.").
		Default("false").BoolVar(&cfg.tsdb.NoLockfile)

	serverOnlyFlag(a, "storage.tsdb.allow-overlapping-blocks", "Allow overlapping blocks, which in turn enables vertical compaction and vertical query merge.").
		Default("false").BoolVar(&cfg.tsdb.AllowOverlappingBlocks)

	serverOnlyFlag(a, "storage.tsdb.wal-compression", "Compress the tsdb WAL.").
		Hidden().Default("true").BoolVar(&cfg.tsdb.WALCompression)

	serverOnlyFlag(a, "storage.tsdb.ooo-allowance", "Allow samples to be this old for out-of-order.  Supported units: h, m, s. If the value is non-zero, then storage.tsdb.allow-overlapping-blocks will be set to true since out-of-order data can potentially overlap with other data.").
		Hidden().Default("0s").SetValue(&cfg.tsdb.OOOAllowance)

	serverOnlyFlag(a, "storage.tsdb.ooo-cap-min", "Minimum capacity for OOO chunks (in samples. between 0 and 255.)").
		Hidden().Default("4").IntVar(&cfg.tsdb.OOOCapMin)

	serverOnlyFlag(a, "storage.tsdb.ooo-cap-max", "Maximum capacity for OOO chunks (in samples. between 1 and 255.)").
		Hidden().Default("32").IntVar(&cfg.tsdb.OOOCapMax)

	serverOnlyFlag(a, "storage.tsdb.head-chunks-write-queue-size", "Size of the queue through which head chunks are written to the disk to be m-mapped, 0 disables the queue completely. Experimental.").
		Default("0").IntVar(&cfg.tsdb.HeadChunksWriteQueueSize)

	agentOnlyFlag(a, "storage.agent.path", "Base path for metrics storage.").
		Default("data-agent/").StringVar(&cfg.agentStoragePath)

	agentOnlyFlag(a, "storage.agent.wal-segment-size",
		"Size at which to split WAL segment files. Example: 100MB").
		Hidden().PlaceHolder("<bytes>").BytesVar(&cfg.agent.WALSegmentSize)

	agentOnlyFlag(a, "storage.agent.wal-compression", "Compress the agent WAL.").
		Default("true").BoolVar(&cfg.agent.WALCompression)

	agentOnlyFlag(a, "storage.agent.wal-truncate-frequency",
		"The frequency at which to truncate the WAL and remove old data.").
		Hidden().PlaceHolder("<duration>").SetValue(&cfg.agent.TruncateFrequency)

	agentOnlyFlag(a, "storage.agent.retention.min-time",
		"Minimum age samples may be before being considered for deletion when the WAL is truncated").
		SetValue(&cfg.agent.MinWALTime)

	agentOnlyFlag(a, "storage.agent.retention.max-time",
		"Maximum age samples may be before being forcibly deleted when the WAL is truncated").
		SetValue(&cfg.agent.MaxWALTime)

	agentOnlyFlag(a, "storage.agent.no-lockfile", "Do not create lockfile in data directory.").
		Default("false").BoolVar(&cfg.agent.NoLockfile)

	a.Flag("storage.remote.flush-deadline", "How long to wait flushing sample on shutdown or config reload.").
		Default("1m").PlaceHolder("<duration>").SetValue(&cfg.RemoteFlushDeadline)

	serverOnlyFlag(a, "storage.remote.read-sample-limit", "Maximum overall number of samples to return via the remote read interface, in a single query. 0 means no limit. This limit is ignored for streamed response types.").
		Default("5e7").IntVar(&cfg.web.RemoteReadSampleLimit)

	serverOnlyFlag(a, "storage.remote.read-concurrent-limit", "Maximum number of concurrent remote read calls. 0 means no limit.").
		Default("10").IntVar(&cfg.web.RemoteReadConcurrencyLimit)

	serverOnlyFlag(a, "storage.remote.read-max-bytes-in-frame", "Maximum number of bytes in a single frame for streaming remote read response types before marshalling. Note that client might have limit on frame size as well. 1MB as recommended by protobuf by default.").
		Default("1048576").IntVar(&cfg.web.RemoteReadBytesInFrame)

	serverOnlyFlag(a, "rules.alert.for-outage-tolerance", "Max time to tolerate prometheus outage for restoring \"for\" state of alert.").
		Default("1h").SetValue(&cfg.outageTolerance)

	serverOnlyFlag(a, "rules.alert.for-grace-period", "Minimum duration between alert and restored \"for\" state. This is maintained only for alerts with configured \"for\" time greater than grace period.").
		Default("10m").SetValue(&cfg.forGracePeriod)

	serverOnlyFlag(a, "rules.alert.resend-delay", "Minimum amount of time to wait before resending an alert to Alertmanager.").
		Default("1m").SetValue(&cfg.resendDelay)

	a.Flag("scrape.adjust-timestamps", "Adjust scrape timestamps by up to `scrape.timestamp-tolerance` to align them to the intended schedule. See https://github.com/prometheus/prometheus/issues/7846 for more context. Experimental. This flag will be removed in a future release.").
		Hidden().Default("true").BoolVar(&scrape.AlignScrapeTimestamps)

	a.Flag("scrape.timestamp-tolerance", "Timestamp tolerance. See https://github.com/prometheus/prometheus/issues/7846 for more context. Experimental. This flag will be removed in a future release.").
		Hidden().Default("2ms").DurationVar(&scrape.ScrapeTimestampTolerance)

	serverOnlyFlag(a, "alertmanager.notification-queue-capacity", "The capacity of the queue for pending Alertmanager notifications.").
		Default("10000").IntVar(&cfg.notifier.QueueCapacity)

	// TODO: Remove in Prometheus 3.0.
	alertmanagerTimeout := a.Flag("alertmanager.timeout", "[DEPRECATED] This flag has no effect.").Hidden().String()

	serverOnlyFlag(a, "query.lookback-delta", "The maximum lookback duration for retrieving metrics during expression evaluations and federation.").
		Default("5m").SetValue(&cfg.lookbackDelta)

	serverOnlyFlag(a, "query.timeout", "Maximum time a query may take before being aborted.").
		Default("2m").SetValue(&cfg.queryTimeout)

	serverOnlyFlag(a, "query.max-concurrency", "Maximum number of queries executed concurrently.").
		Default("20").IntVar(&cfg.queryConcurrency)

	serverOnlyFlag(a, "query.max-samples", "Maximum number of samples a single query can load into memory. Note that queries will fail if they try to load more samples than this into memory, so this also limits the number of samples a query can return.").
		Default("50000000").IntVar(&cfg.queryMaxSamples)

	a.Flag("scrape.discovery-reload-interval", "Interval used by scrape manager to throttle target groups updates.").
		Hidden().Default("5s").SetValue(&cfg.scrape.DiscoveryReloadInterval)

	a.Flag("enable-feature", "Comma separated feature names to enable. Valid options: agent, exemplar-storage, expand-external-labels, memory-snapshot-on-shutdown, promql-at-modifier, promql-negative-offset, promql-per-step-stats, remote-write-receiver (DEPRECATED), extra-scrape-metrics, new-service-discovery-manager, auto-gomaxprocs. See https://prometheus.io/docs/prometheus/latest/feature_flags/ for more details.").
		Default("").StringsVar(&cfg.featureList)

	promlogflag.AddFlags(a, &cfg.promlogConfig)

	_, err := a.Parse(os.Args[1:])
	if err != nil {
		fmt.Fprintln(os.Stderr, fmt.Errorf("Error parsing commandline arguments: %w", err))
		a.Usage(os.Args[1:])
		os.Exit(2)
	}

	logger := promlog.New(&cfg.promlogConfig)

	if err := cfg.setFeatureListOptions(logger); err != nil {
		fmt.Fprintln(os.Stderr, fmt.Errorf("Error parsing feature list: %w", err))
		os.Exit(1)
	}

	if agentMode && len(serverOnlyFlags) > 0 {
		fmt.Fprintf(os.Stderr, "The following flag(s) can not be used in agent mode: %q", serverOnlyFlags)
		os.Exit(3)
	}

	if !agentMode && len(agentOnlyFlags) > 0 {
		fmt.Fprintf(os.Stderr, "The following flag(s) can only be used in agent mode: %q", agentOnlyFlags)
		os.Exit(3)
	}

	localStoragePath := cfg.serverStoragePath
	if agentMode {
		localStoragePath = cfg.agentStoragePath
	}

	cfg.web.ExternalURL, err = computeExternalURL(cfg.prometheusURL, cfg.web.ListenAddress)
	if err != nil {
		fmt.Fprintln(os.Stderr, fmt.Errorf("parse external URL %q: %w", cfg.prometheusURL, err))
		os.Exit(2)
	}

	cfg.web.CORSOrigin, err = compileCORSRegexString(cfg.corsRegexString)
	if err != nil {
		fmt.Fprintln(os.Stderr, fmt.Errorf("could not compile CORS regex string %q: %w", cfg.corsRegexString, err))
		os.Exit(2)
	}

	if *alertmanagerTimeout != "" {
		level.Warn(logger).Log("msg", "The flag --alertmanager.timeout has no effect and will be removed in the future.")
	}

	// Throw error for invalid config before starting other components.
	var cfgFile *config.Config
	if cfgFile, err = config.LoadFile(cfg.configFile, agentMode, false, log.NewNopLogger()); err != nil {
		absPath, pathErr := filepath.Abs(cfg.configFile)
		if pathErr != nil {
			absPath = cfg.configFile
		}
		level.Error(logger).Log("msg", fmt.Sprintf("Error loading config (--config.file=%s)", cfg.configFile), "file", absPath, "err", err)
		os.Exit(2)
	}
	if cfg.tsdb.EnableExemplarStorage {
		if cfgFile.StorageConfig.ExemplarsConfig == nil {
			cfgFile.StorageConfig.ExemplarsConfig = &config.DefaultExemplarsConfig
		}
		cfg.tsdb.MaxExemplars = int64(cfgFile.StorageConfig.ExemplarsConfig.MaxExemplars)
	}

	// Now that the validity of the config is established, set the config
	// success metrics accordingly, although the config isn't really loaded
	// yet. This will happen later (including setting these metrics again),
	// but if we don't do it now, the metrics will stay at zero until the
	// startup procedure is complete, which might take long enough to
	// trigger alerts about an invalid config.
	configSuccess.Set(1)
	configSuccessTime.SetToCurrentTime()

	cfg.web.ReadTimeout = time.Duration(cfg.webTimeout)
	// Default -web.route-prefix to path of -web.external-url.
	if cfg.web.RoutePrefix == "" {
		cfg.web.RoutePrefix = cfg.web.ExternalURL.Path
	}
	// RoutePrefix must always be at least '/'.
	cfg.web.RoutePrefix = "/" + strings.Trim(cfg.web.RoutePrefix, "/")

	if !agentMode {
		// Time retention settings.
		if oldFlagRetentionDuration != 0 {
			level.Warn(logger).Log("deprecation_notice", "'storage.tsdb.retention' flag is deprecated use 'storage.tsdb.retention.time' instead.")
			cfg.tsdb.RetentionDuration = oldFlagRetentionDuration
		}

		// When the new flag is set it takes precedence.
		if newFlagRetentionDuration != 0 {
			cfg.tsdb.RetentionDuration = newFlagRetentionDuration
		}

		if cfg.tsdb.RetentionDuration == 0 && cfg.tsdb.MaxBytes == 0 {
			cfg.tsdb.RetentionDuration = defaultRetentionDuration
			level.Info(logger).Log("msg", "No time or size retention was set so using the default time retention", "duration", defaultRetentionDuration)
		}

		// Check for overflows. This limits our max retention to 100y.
		if cfg.tsdb.RetentionDuration < 0 {
			y, err := model.ParseDuration("100y")
			if err != nil {
				panic(err)
			}
			cfg.tsdb.RetentionDuration = y
			level.Warn(logger).Log("msg", "Time retention value is too high. Limiting to: "+y.String())
		}

		// Max block size settings.
		if cfg.tsdb.MaxBlockDuration == 0 {
			maxBlockDuration, err := model.ParseDuration("31d")
			if err != nil {
				panic(err)
			}
			// When the time retention is set and not too big use to define the max block duration.
			if cfg.tsdb.RetentionDuration != 0 && cfg.tsdb.RetentionDuration/10 < maxBlockDuration {
				maxBlockDuration = cfg.tsdb.RetentionDuration / 10
			}

			cfg.tsdb.MaxBlockDuration = maxBlockDuration
		}
	}

	noStepSubqueryInterval := &safePromQLNoStepSubqueryInterval{}
	noStepSubqueryInterval.Set(config.DefaultGlobalConfig.EvaluationInterval)

	// Above level 6, the k8s client would log bearer tokens in clear-text.
	klog.ClampLevel(6)
	klog.SetLogger(log.With(logger, "component", "k8s_client_runtime"))
	klogv2.ClampLevel(6)
	klogv2.SetLogger(log.With(logger, "component", "k8s_client_runtime"))

	modeAppName := "Prometheus Server"
	mode := "server"
	if agentMode {
		modeAppName = "Prometheus Agent"
		mode = "agent"
	}

	level.Info(logger).Log("msg", "Starting "+modeAppName, "mode", mode, "version", version.Info())
	if bits.UintSize < 64 {
		level.Warn(logger).Log("msg", "This Prometheus binary has not been compiled for a 64-bit architecture. Due to virtual memory constraints of 32-bit systems, it is highly recommended to switch to a 64-bit binary of Prometheus.", "GOARCH", runtime.GOARCH)
	}

	level.Info(logger).Log("build_context", version.BuildContext())
	level.Info(logger).Log("host_details", prom_runtime.Uname())
	level.Info(logger).Log("fd_limits", prom_runtime.FdLimits())
	level.Info(logger).Log("vm_limits", prom_runtime.VMLimits())

	var (
		localStorage  = &readyStorage{stats: tsdb.NewDBStats()}
		scraper       = &readyScrapeManager{}
		remoteStorage = remote.NewStorage(log.With(logger, "component", "remote"), prometheus.DefaultRegisterer, localStorage.StartTime, localStoragePath, time.Duration(cfg.RemoteFlushDeadline), scraper)
		fanoutStorage = storage.NewFanout(logger, localStorage, remoteStorage)
	)

	var (
		ctxWeb, cancelWeb = context.WithCancel(context.Background())
		ctxRule           = context.Background()

		notifierManager = notifier.NewManager(&cfg.notifier, log.With(logger, "component", "notifier"))

		ctxScrape, cancelScrape = context.WithCancel(context.Background())
		ctxNotify, cancelNotify = context.WithCancel(context.Background())
		discoveryManagerScrape  discoveryManager
		discoveryManagerNotify  discoveryManager
	)

	if cfg.enableNewSDManager {
		discovery.RegisterMetrics()
		discoveryManagerScrape = discovery.NewManager(ctxScrape, log.With(logger, "component", "discovery manager scrape"), discovery.Name("scrape"))
		discoveryManagerNotify = discovery.NewManager(ctxNotify, log.With(logger, "component", "discovery manager notify"), discovery.Name("notify"))
	} else {
		legacymanager.RegisterMetrics()
		discoveryManagerScrape = legacymanager.NewManager(ctxScrape, log.With(logger, "component", "discovery manager scrape"), legacymanager.Name("scrape"))
		discoveryManagerNotify = legacymanager.NewManager(ctxNotify, log.With(logger, "component", "discovery manager notify"), legacymanager.Name("notify"))
	}

	var (
		scrapeManager  = scrape.NewManager(&cfg.scrape, log.With(logger, "component", "scrape manager"), fanoutStorage)
		tracingManager = tracing.NewManager(logger)

		queryEngine *promql.Engine
		ruleManager *rules.Manager
	)

	if cfg.enableAutoGOMAXPROCS {
		l := func(format string, a ...interface{}) {
			level.Info(logger).Log("component", "automaxprocs", "msg", fmt.Sprintf(strings.TrimPrefix(format, "maxprocs: "), a...))
		}
		if _, err := maxprocs.Set(maxprocs.Logger(l)); err != nil {
			level.Warn(logger).Log("component", "automaxprocs", "msg", "Failed to set GOMAXPROCS automatically", "err", err)
		}
	}

	if !agentMode {
		opts := promql.EngineOpts{
			Logger:                   log.With(logger, "component", "query engine"),
			Reg:                      prometheus.DefaultRegisterer,
			MaxSamples:               cfg.queryMaxSamples,
			Timeout:                  time.Duration(cfg.queryTimeout),
			ActiveQueryTracker:       promql.NewActiveQueryTracker(localStoragePath, cfg.queryConcurrency, log.With(logger, "component", "activeQueryTracker")),
			LookbackDelta:            time.Duration(cfg.lookbackDelta),
			NoStepSubqueryIntervalFn: noStepSubqueryInterval.Get,
			// EnableAtModifier and EnableNegativeOffset have to be
			// always on for regular PromQL as of Prometheus v2.33.
			EnableAtModifier:     true,
			EnableNegativeOffset: true,
			EnablePerStepStats:   cfg.enablePerStepStats,
		}

		queryEngine = promql.NewEngine(opts)

		ruleManager = rules.NewManager(&rules.ManagerOptions{
			Appendable:      fanoutStorage,
			Queryable:       localStorage,
			QueryFunc:       rules.EngineQueryFunc(queryEngine, fanoutStorage),
			NotifyFunc:      sendAlerts(notifierManager, cfg.web.ExternalURL.String()),
			Context:         ctxRule,
			ExternalURL:     cfg.web.ExternalURL,
			Registerer:      prometheus.DefaultRegisterer,
			Logger:          log.With(logger, "component", "rule manager"),
			OutageTolerance: time.Duration(cfg.outageTolerance),
			ForGracePeriod:  time.Duration(cfg.forGracePeriod),
			ResendDelay:     time.Duration(cfg.resendDelay),
		})
	}

	scraper.Set(scrapeManager)

	cfg.web.Context = ctxWeb
	cfg.web.TSDBRetentionDuration = cfg.tsdb.RetentionDuration
	cfg.web.TSDBMaxBytes = cfg.tsdb.MaxBytes
	cfg.web.TSDBDir = localStoragePath
	cfg.web.LocalStorage = localStorage
	cfg.web.Storage = fanoutStorage
	cfg.web.ExemplarStorage = localStorage
	cfg.web.QueryEngine = queryEngine
	cfg.web.ScrapeManager = scrapeManager
	cfg.web.RuleManager = ruleManager
	cfg.web.Notifier = notifierManager
	cfg.web.LookbackDelta = time.Duration(cfg.lookbackDelta)
	cfg.web.IsAgent = agentMode
	cfg.web.AppName = modeAppName

	cfg.web.Version = &web.PrometheusVersion{
		Version:   version.Version,
		Revision:  version.Revision,
		Branch:    version.Branch,
		BuildUser: version.BuildUser,
		BuildDate: version.BuildDate,
		GoVersion: version.GoVersion,
	}

	cfg.web.Flags = map[string]string{}

	// Exclude kingpin default flags to expose only Prometheus ones.
	boilerplateFlags := kingpin.New("", "").Version("")
	for _, f := range a.Model().Flags {
		if boilerplateFlags.GetFlag(f.Name) != nil {
			continue
		}

		cfg.web.Flags[f.Name] = f.Value.String()
	}

	// Depends on cfg.web.ScrapeManager so needs to be after cfg.web.ScrapeManager = scrapeManager.
	webHandler := web.New(log.With(logger, "component", "web"), &cfg.web)

	// Monitor outgoing connections on default transport with conntrack.
	http.DefaultTransport.(*http.Transport).DialContext = conntrack.NewDialContextFunc(
		conntrack.DialWithTracing(),
	)

	// This is passed to ruleManager.Update().
	externalURL := cfg.web.ExternalURL.String()

	reloaders := []reloader{
		{
			name:     "db_storage",
			reloader: localStorage.ApplyConfig,
		}, {
			name:     "remote_storage",
			reloader: remoteStorage.ApplyConfig,
		}, {
			name:     "web_handler",
			reloader: webHandler.ApplyConfig,
		}, {
			name: "query_engine",
			reloader: func(cfg *config.Config) error {
				if agentMode {
					// No-op in Agent mode.
					return nil
				}

				if cfg.GlobalConfig.QueryLogFile == "" {
					queryEngine.SetQueryLogger(nil)
					return nil
				}

				l, err := logging.NewJSONFileLogger(cfg.GlobalConfig.QueryLogFile)
				if err != nil {
					return err
				}
				queryEngine.SetQueryLogger(l)
				return nil
			},
		}, {
			// The Scrape and notifier managers need to reload before the Discovery manager as
			// they need to read the most updated config when receiving the new targets list.
			name:     "scrape",
			reloader: scrapeManager.ApplyConfig,
		}, {
			name: "scrape_sd",
			reloader: func(cfg *config.Config) error {
				c := make(map[string]discovery.Configs)
				for _, v := range cfg.ScrapeConfigs {
					c[v.JobName] = v.ServiceDiscoveryConfigs
				}
				return discoveryManagerScrape.ApplyConfig(c)
			},
		}, {
			name:     "notify",
			reloader: notifierManager.ApplyConfig,
		}, {
			name: "notify_sd",
			reloader: func(cfg *config.Config) error {
				c := make(map[string]discovery.Configs)
				for k, v := range cfg.AlertingConfig.AlertmanagerConfigs.ToMap() {
					c[k] = v.ServiceDiscoveryConfigs
				}
				return discoveryManagerNotify.ApplyConfig(c)
			},
		}, {
			name: "rules",
			reloader: func(cfg *config.Config) error {
				if agentMode {
					// No-op in Agent mode
					return nil
				}

				// Get all rule files matching the configuration paths.
				var files []string
				for _, pat := range cfg.RuleFiles {
					fs, err := filepath.Glob(pat)
					if err != nil {
						// The only error can be a bad pattern.
						return fmt.Errorf("error retrieving rule files for %s: %w", pat, err)
					}
					files = append(files, fs...)
				}
				return ruleManager.Update(
					time.Duration(cfg.GlobalConfig.EvaluationInterval),
					files,
					cfg.GlobalConfig.ExternalLabels,
					externalURL,
					nil,
				)
			},
		}, {
			name:     "tracing",
			reloader: tracingManager.ApplyConfig,
		},
	}

	prometheus.MustRegister(configSuccess)
	prometheus.MustRegister(configSuccessTime)

	// Start all components while we wait for TSDB to open but only load
	// initial config and mark ourselves as ready after it completed.
	dbOpen := make(chan struct{})

	// sync.Once is used to make sure we can close the channel at different execution stages(SIGTERM or when the config is loaded).
	type closeOnce struct {
		C     chan struct{}
		once  sync.Once
		Close func()
	}
	// Wait until the server is ready to handle reloading.
	reloadReady := &closeOnce{
		C: make(chan struct{}),
	}
	reloadReady.Close = func() {
		reloadReady.once.Do(func() {
			close(reloadReady.C)
		})
	}

	listener, err := webHandler.Listener()
	if err != nil {
		level.Error(logger).Log("msg", "Unable to start web listener", "err", err)
		os.Exit(1)
	}

	err = toolkit_web.Validate(*webConfig)
	if err != nil {
		level.Error(logger).Log("msg", "Unable to validate web configuration file", "err", err)
		os.Exit(1)
	}

	var g run.Group
	{
		// Termination handler.
		term := make(chan os.Signal, 1)
		signal.Notify(term, os.Interrupt, syscall.SIGTERM)
		cancel := make(chan struct{})
		g.Add(
			func() error {
				// Don't forget to release the reloadReady channel so that waiting blocks can exit normally.
				select {
				case <-term:
					level.Warn(logger).Log("msg", "Received SIGTERM, exiting gracefully...")
					reloadReady.Close()
				case <-webHandler.Quit():
					level.Warn(logger).Log("msg", "Received termination request via web service, exiting gracefully...")
				case <-cancel:
					reloadReady.Close()
				}
				return nil
			},
			func(err error) {
				close(cancel)
				webHandler.SetReady(false)
			},
		)
	}
	{
		// Scrape discovery manager.
		g.Add(
			func() error {
				err := discoveryManagerScrape.Run()
				level.Info(logger).Log("msg", "Scrape discovery manager stopped")
				return err
			},
			func(err error) {
				level.Info(logger).Log("msg", "Stopping scrape discovery manager...")
				cancelScrape()
			},
		)
	}
	{
		// Notify discovery manager.
		g.Add(
			func() error {
				err := discoveryManagerNotify.Run()
				level.Info(logger).Log("msg", "Notify discovery manager stopped")
				return err
			},
			func(err error) {
				level.Info(logger).Log("msg", "Stopping notify discovery manager...")
				cancelNotify()
			},
		)
	}
	if !agentMode {
		// Rule manager.
		g.Add(
			func() error {
				<-reloadReady.C
				ruleManager.Run()
				return nil
			},
			func(err error) {
				ruleManager.Stop()
			},
		)
	}
	{
		// Scrape manager.
		g.Add(
			func() error {
				// When the scrape manager receives a new targets list
				// it needs to read a valid config for each job.
				// It depends on the config being in sync with the discovery manager so
				// we wait until the config is fully loaded.
				<-reloadReady.C

				err := scrapeManager.Run(discoveryManagerScrape.SyncCh())
				level.Info(logger).Log("msg", "Scrape manager stopped")
				return err
			},
			func(err error) {
				// Scrape manager needs to be stopped before closing the local TSDB
				// so that it doesn't try to write samples to a closed storage.
				// We should also wait for rule manager to be fully stopped to ensure
				// we don't trigger any false positive alerts for rules using absent().
				level.Info(logger).Log("msg", "Stopping scrape manager...")
				scrapeManager.Stop()
			},
		)
	}
	{
		// Tracing manager.
		g.Add(
			func() error {
				<-reloadReady.C
				tracingManager.Run()
				return nil
			},
			func(err error) {
				tracingManager.Stop()
			},
		)
	}
	{
		// Reload handler.

		// Make sure that sighup handler is registered with a redirect to the channel before the potentially
		// long and synchronous tsdb init.
		hup := make(chan os.Signal, 1)
		signal.Notify(hup, syscall.SIGHUP)
		cancel := make(chan struct{})
		g.Add(
			func() error {
				<-reloadReady.C

				for {
					select {
					case <-hup:
						if err := reloadConfig(cfg.configFile, cfg.enableExpandExternalLabels, cfg.tsdb.EnableExemplarStorage, logger, noStepSubqueryInterval, reloaders...); err != nil {
							level.Error(logger).Log("msg", "Error reloading config", "err", err)
						}
					case rc := <-webHandler.Reload():
						if err := reloadConfig(cfg.configFile, cfg.enableExpandExternalLabels, cfg.tsdb.EnableExemplarStorage, logger, noStepSubqueryInterval, reloaders...); err != nil {
							level.Error(logger).Log("msg", "Error reloading config", "err", err)
							rc <- err
						} else {
							rc <- nil
						}
					case <-cancel:
						return nil
					}
				}
			},
			func(err error) {
				// Wait for any in-progress reloads to complete to avoid
				// reloading things after they have been shutdown.
				cancel <- struct{}{}
			},
		)
	}
	{
		// Initial configuration loading.
		cancel := make(chan struct{})
		g.Add(
			func() error {
				select {
				case <-dbOpen:
				// In case a shutdown is initiated before the dbOpen is released
				case <-cancel:
					reloadReady.Close()
					return nil
				}

				if err := reloadConfig(cfg.configFile, cfg.enableExpandExternalLabels, cfg.tsdb.EnableExemplarStorage, logger, noStepSubqueryInterval, reloaders...); err != nil {
					return fmt.Errorf("error loading config from %q: %w", cfg.configFile, err)
				}

				reloadReady.Close()

				webHandler.SetReady(true)
				level.Info(logger).Log("msg", "Server is ready to receive web requests.")
				<-cancel
				return nil
			},
			func(err error) {
				close(cancel)
			},
		)
	}
	if !agentMode {
		// TSDB.
		opts := cfg.tsdb.ToTSDBOptions()
		cancel := make(chan struct{})
		g.Add(
			func() error {
				level.Info(logger).Log("msg", "Starting TSDB ...")
				if cfg.tsdb.WALSegmentSize != 0 {
					if cfg.tsdb.WALSegmentSize < 10*1024*1024 || cfg.tsdb.WALSegmentSize > 256*1024*1024 {
						return errors.New("flag 'storage.tsdb.wal-segment-size' must be set between 10MB and 256MB")
					}
				}
				if cfg.tsdb.MaxBlockChunkSegmentSize != 0 {
					if cfg.tsdb.MaxBlockChunkSegmentSize < 1024*1024 {
						return errors.New("flag 'storage.tsdb.max-block-chunk-segment-size' must be set over 1MB")
					}
				}

				db, err := openDBWithMetrics(localStoragePath, logger, prometheus.DefaultRegisterer, &opts, localStorage.getStats())
				if err != nil {
					return fmt.Errorf("opening storage failed: %w", err)
				}

				switch fsType := prom_runtime.Statfs(localStoragePath); fsType {
				case "NFS_SUPER_MAGIC":
					level.Warn(logger).Log("fs_type", fsType, "msg", "This filesystem is not supported and may lead to data corruption and data loss. Please carefully read https://prometheus.io/docs/prometheus/latest/storage/ to learn more about supported filesystems.")
				default:
					level.Info(logger).Log("fs_type", fsType)
				}

				level.Info(logger).Log("msg", "TSDB started")
				level.Debug(logger).Log("msg", "TSDB options",
					"MinBlockDuration", cfg.tsdb.MinBlockDuration,
					"MaxBlockDuration", cfg.tsdb.MaxBlockDuration,
					"MaxBytes", cfg.tsdb.MaxBytes,
					"NoLockfile", cfg.tsdb.NoLockfile,
					"RetentionDuration", cfg.tsdb.RetentionDuration,
					"WALSegmentSize", cfg.tsdb.WALSegmentSize,
					"AllowOverlappingBlocks", cfg.tsdb.AllowOverlappingBlocks,
					"WALCompression", cfg.tsdb.WALCompression,
				)

				startTimeMargin := int64(2 * time.Duration(cfg.tsdb.MinBlockDuration).Seconds() * 1000)
				localStorage.Set(db, startTimeMargin)
				close(dbOpen)
				<-cancel
				return nil
			},
			func(err error) {
				if err := fanoutStorage.Close(); err != nil {
					level.Error(logger).Log("msg", "Error stopping storage", "err", err)
				}
				close(cancel)
			},
		)
	}
	if agentMode {
		// WAL storage.
		opts := cfg.agent.ToAgentOptions()
		cancel := make(chan struct{})
		g.Add(
			func() error {
				level.Info(logger).Log("msg", "Starting WAL storage ...")
				if cfg.agent.WALSegmentSize != 0 {
					if cfg.agent.WALSegmentSize < 10*1024*1024 || cfg.agent.WALSegmentSize > 256*1024*1024 {
						return errors.New("flag 'storage.agent.wal-segment-size' must be set between 10MB and 256MB")
					}
				}
				db, err := agent.Open(
					logger,
					prometheus.DefaultRegisterer,
					remoteStorage,
					localStoragePath,
					&opts,
				)
				if err != nil {
					return fmt.Errorf("opening storage failed: %w", err)
				}

				switch fsType := prom_runtime.Statfs(localStoragePath); fsType {
				case "NFS_SUPER_MAGIC":
					level.Warn(logger).Log("fs_type", fsType, "msg", "This filesystem is not supported and may lead to data corruption and data loss. Please carefully read https://prometheus.io/docs/prometheus/latest/storage/ to learn more about supported filesystems.")
				default:
					level.Info(logger).Log("fs_type", fsType)
				}

				level.Info(logger).Log("msg", "Agent WAL storage started")
				level.Debug(logger).Log("msg", "Agent WAL storage options",
					"WALSegmentSize", cfg.agent.WALSegmentSize,
					"WALCompression", cfg.agent.WALCompression,
					"StripeSize", cfg.agent.StripeSize,
					"TruncateFrequency", cfg.agent.TruncateFrequency,
					"MinWALTime", cfg.agent.MinWALTime,
					"MaxWALTime", cfg.agent.MaxWALTime,
				)

				localStorage.Set(db, 0)
				close(dbOpen)
				<-cancel
				return nil
			},
			func(e error) {
				if err := fanoutStorage.Close(); err != nil {
					level.Error(logger).Log("msg", "Error stopping storage", "err", err)
				}
				close(cancel)
			},
		)
	}
	{
		// Web handler.
		g.Add(
			func() error {
				if err := webHandler.Run(ctxWeb, listener, *webConfig); err != nil {
					return fmt.Errorf("error starting web server: %w", err)
				}
				return nil
			},
			func(err error) {
				cancelWeb()
			},
		)
	}
	{
		// Notifier.

		// Calling notifier.Stop() before ruleManager.Stop() will cause a panic if the ruleManager isn't running,
		// so keep this interrupt after the ruleManager.Stop().
		g.Add(
			func() error {
				// When the notifier manager receives a new targets list
				// it needs to read a valid config for each job.
				// It depends on the config being in sync with the discovery manager
				// so we wait until the config is fully loaded.
				<-reloadReady.C

				notifierManager.Run(discoveryManagerNotify.SyncCh())
				level.Info(logger).Log("msg", "Notifier manager stopped")
				return nil
			},
			func(err error) {
				notifierManager.Stop()
			},
		)
	}
	if err := g.Run(); err != nil {
		level.Error(logger).Log("err", err)
		os.Exit(1)
	}
	level.Info(logger).Log("msg", "See you next time!")
}

func openDBWithMetrics(dir string, logger log.Logger, reg prometheus.Registerer, opts *tsdb.Options, stats *tsdb.DBStats) (*tsdb.DB, error) {
	db, err := tsdb.Open(
		dir,
		log.With(logger, "component", "tsdb"),
		reg,
		opts,
		stats,
	)
	if err != nil {
		return nil, err
	}

	reg.MustRegister(
		prometheus.NewGaugeFunc(prometheus.GaugeOpts{
			Name: "prometheus_tsdb_lowest_timestamp_seconds",
			Help: "Lowest timestamp value stored in the database.",
		}, func() float64 {
			bb := db.Blocks()
			if len(bb) == 0 {
				return float64(db.Head().MinTime() / 1000)
			}
			return float64(db.Blocks()[0].Meta().MinTime / 1000)
		}), prometheus.NewGaugeFunc(prometheus.GaugeOpts{
			Name: "prometheus_tsdb_head_min_time_seconds",
			Help: "Minimum time bound of the head block.",
		}, func() float64 { return float64(db.Head().MinTime() / 1000) }),
		prometheus.NewGaugeFunc(prometheus.GaugeOpts{
			Name: "prometheus_tsdb_head_max_time_seconds",
			Help: "Maximum timestamp of the head block.",
		}, func() float64 { return float64(db.Head().MaxTime() / 1000) }),
	)

	return db, nil
}

type safePromQLNoStepSubqueryInterval struct {
	value atomic.Int64
}

func durationToInt64Millis(d time.Duration) int64 {
	return int64(d / time.Millisecond)
}

func (i *safePromQLNoStepSubqueryInterval) Set(ev model.Duration) {
	i.value.Store(durationToInt64Millis(time.Duration(ev)))
}

func (i *safePromQLNoStepSubqueryInterval) Get(int64) int64 {
	return i.value.Load()
}

type reloader struct {
	name     string
	reloader func(*config.Config) error
}

func reloadConfig(filename string, expandExternalLabels, enableExemplarStorage bool, logger log.Logger, noStepSuqueryInterval *safePromQLNoStepSubqueryInterval, rls ...reloader) (err error) {
	start := time.Now()
	timings := []interface{}{}
	level.Info(logger).Log("msg", "Loading configuration file", "filename", filename)

	defer func() {
		if err == nil {
			configSuccess.Set(1)
			configSuccessTime.SetToCurrentTime()
		} else {
			configSuccess.Set(0)
		}
	}()

	conf, err := config.LoadFile(filename, agentMode, expandExternalLabels, logger)
	if err != nil {
		return fmt.Errorf("couldn't load configuration (--config.file=%q): %w", filename, err)
	}

	if enableExemplarStorage {
		if conf.StorageConfig.ExemplarsConfig == nil {
			conf.StorageConfig.ExemplarsConfig = &config.DefaultExemplarsConfig
		}
	}

	failed := false
	for _, rl := range rls {
		rstart := time.Now()
		if err := rl.reloader(conf); err != nil {
			level.Error(logger).Log("msg", "Failed to apply configuration", "err", err)
			failed = true
		}
		timings = append(timings, rl.name, time.Since(rstart))
	}
	if failed {
		return fmt.Errorf("one or more errors occurred while applying the new configuration (--config.file=%q)", filename)
	}

	noStepSuqueryInterval.Set(conf.GlobalConfig.EvaluationInterval)
	l := []interface{}{"msg", "Completed loading of configuration file", "filename", filename, "totalDuration", time.Since(start)}
	level.Info(logger).Log(append(l, timings...)...)
	return nil
}

func startsOrEndsWithQuote(s string) bool {
	return strings.HasPrefix(s, "\"") || strings.HasPrefix(s, "'") ||
		strings.HasSuffix(s, "\"") || strings.HasSuffix(s, "'")
}

// compileCORSRegexString compiles given string and adds anchors
func compileCORSRegexString(s string) (*regexp.Regexp, error) {
	r, err := relabel.NewRegexp(s)
	if err != nil {
		return nil, err
	}
	return r.Regexp, nil
}

// computeExternalURL computes a sanitized external URL from a raw input. It infers unset
// URL parts from the OS and the given listen address.
func computeExternalURL(u, listenAddr string) (*url.URL, error) {
	if u == "" {
		hostname, err := os.Hostname()
		if err != nil {
			return nil, err
		}
		_, port, err := net.SplitHostPort(listenAddr)
		if err != nil {
			return nil, err
		}
		u = fmt.Sprintf("http://%s:%s/", hostname, port)
	}

	if startsOrEndsWithQuote(u) {
		return nil, errors.New("URL must not begin or end with quotes")
	}

	eu, err := url.Parse(u)
	if err != nil {
		return nil, err
	}

	ppref := strings.TrimRight(eu.Path, "/")
	if ppref != "" && !strings.HasPrefix(ppref, "/") {
		ppref = "/" + ppref
	}
	eu.Path = ppref

	return eu, nil
}

type sender interface {
	Send(alerts ...*notifier.Alert)
}

// sendAlerts implements the rules.NotifyFunc for a Notifier.
func sendAlerts(s sender, externalURL string) rules.NotifyFunc {
	return func(ctx context.Context, expr string, alerts ...*rules.Alert) {
		var res []*notifier.Alert

		for _, alert := range alerts {
			a := &notifier.Alert{
				StartsAt:     alert.FiredAt,
				Labels:       alert.Labels,
				Annotations:  alert.Annotations,
				GeneratorURL: externalURL + strutil.TableLinkForExpression(expr),
			}
			if !alert.ResolvedAt.IsZero() {
				a.EndsAt = alert.ResolvedAt
			} else {
				a.EndsAt = alert.ValidUntil
			}
			res = append(res, a)
		}

		if len(alerts) > 0 {
			s.Send(res...)
		}
	}
}

// readyStorage implements the Storage interface while allowing to set the actual
// storage at a later point in time.
type readyStorage struct {
	mtx             sync.RWMutex
	db              storage.Storage
	startTimeMargin int64
	stats           *tsdb.DBStats
}

func (s *readyStorage) ApplyConfig(conf *config.Config) error {
	db := s.get()
	if db, ok := db.(*tsdb.DB); ok {
		return db.ApplyConfig(conf)
	}
	return nil
}

// Set the storage.
func (s *readyStorage) Set(db storage.Storage, startTimeMargin int64) {
	s.mtx.Lock()
	defer s.mtx.Unlock()

	s.db = db
	s.startTimeMargin = startTimeMargin
}

func (s *readyStorage) get() storage.Storage {
	s.mtx.RLock()
	x := s.db
	s.mtx.RUnlock()
	return x
}

func (s *readyStorage) getStats() *tsdb.DBStats {
	s.mtx.RLock()
	x := s.stats
	s.mtx.RUnlock()
	return x
}

// StartTime implements the Storage interface.
func (s *readyStorage) StartTime() (int64, error) {
	if x := s.get(); x != nil {
		switch db := x.(type) {
		case *tsdb.DB:
			var startTime int64
			if len(db.Blocks()) > 0 {
				startTime = db.Blocks()[0].Meta().MinTime
			} else {
				startTime = time.Now().Unix() * 1000
			}
			// Add a safety margin as it may take a few minutes for everything to spin up.
			return startTime + s.startTimeMargin, nil
		case *agent.DB:
			return db.StartTime()
		default:
			panic(fmt.Sprintf("unknown storage type %T", db))
		}
	}

	return math.MaxInt64, tsdb.ErrNotReady
}

// Querier implements the Storage interface.
func (s *readyStorage) Querier(ctx context.Context, mint, maxt int64) (storage.Querier, error) {
	if x := s.get(); x != nil {
		return x.Querier(ctx, mint, maxt)
	}
	return nil, tsdb.ErrNotReady
}

// ChunkQuerier implements the Storage interface.
func (s *readyStorage) ChunkQuerier(ctx context.Context, mint, maxt int64) (storage.ChunkQuerier, error) {
	if x := s.get(); x != nil {
		return x.ChunkQuerier(ctx, mint, maxt)
	}
	return nil, tsdb.ErrNotReady
}

func (s *readyStorage) ExemplarQuerier(ctx context.Context) (storage.ExemplarQuerier, error) {
	if x := s.get(); x != nil {
		switch db := x.(type) {
		case *tsdb.DB:
			return db.ExemplarQuerier(ctx)
		case *agent.DB:
			return nil, agent.ErrUnsupported
		default:
			panic(fmt.Sprintf("unknown storage type %T", db))
		}
	}
	return nil, tsdb.ErrNotReady
}

// Appender implements the Storage interface.
func (s *readyStorage) Appender(ctx context.Context) storage.Appender {
	if x := s.get(); x != nil {
		return x.Appender(ctx)
	}
	return notReadyAppender{}
}

type notReadyAppender struct{}

func (n notReadyAppender) Append(ref storage.SeriesRef, l labels.Labels, t int64, v float64) (storage.SeriesRef, error) {
	return 0, tsdb.ErrNotReady
}

func (n notReadyAppender) AppendExemplar(ref storage.SeriesRef, l labels.Labels, e exemplar.Exemplar) (storage.SeriesRef, error) {
	return 0, tsdb.ErrNotReady
}

func (n notReadyAppender) Commit() error { return tsdb.ErrNotReady }

func (n notReadyAppender) Rollback() error { return tsdb.ErrNotReady }

// Close implements the Storage interface.
func (s *readyStorage) Close() error {
	if x := s.get(); x != nil {
		return x.Close()
	}
	return nil
}

// CleanTombstones implements the api_v1.TSDBAdminStats and api_v2.TSDBAdmin interfaces.
func (s *readyStorage) CleanTombstones() error {
	if x := s.get(); x != nil {
		switch db := x.(type) {
		case *tsdb.DB:
			return db.CleanTombstones()
		case *agent.DB:
			return agent.ErrUnsupported
		default:
			panic(fmt.Sprintf("unknown storage type %T", db))
		}
	}
	return tsdb.ErrNotReady
}

// Delete implements the api_v1.TSDBAdminStats and api_v2.TSDBAdmin interfaces.
func (s *readyStorage) Delete(mint, maxt int64, ms ...*labels.Matcher) error {
	if x := s.get(); x != nil {
		switch db := x.(type) {
		case *tsdb.DB:
			return db.Delete(mint, maxt, ms...)
		case *agent.DB:
			return agent.ErrUnsupported
		default:
			panic(fmt.Sprintf("unknown storage type %T", db))
		}
	}
	return tsdb.ErrNotReady
}

// Snapshot implements the api_v1.TSDBAdminStats and api_v2.TSDBAdmin interfaces.
func (s *readyStorage) Snapshot(dir string, withHead bool) error {
	if x := s.get(); x != nil {
		switch db := x.(type) {
		case *tsdb.DB:
			return db.Snapshot(dir, withHead)
		case *agent.DB:
			return agent.ErrUnsupported
		default:
			panic(fmt.Sprintf("unknown storage type %T", db))
		}
	}
	return tsdb.ErrNotReady
}

// Stats implements the api_v1.TSDBAdminStats interface.
func (s *readyStorage) Stats(statsByLabelName string) (*tsdb.Stats, error) {
	if x := s.get(); x != nil {
		switch db := x.(type) {
		case *tsdb.DB:
			return db.Head().Stats(statsByLabelName), nil
		case *agent.DB:
			return nil, agent.ErrUnsupported
		default:
			panic(fmt.Sprintf("unknown storage type %T", db))
		}
	}
	return nil, tsdb.ErrNotReady
}

// WALReplayStatus implements the api_v1.TSDBStats interface.
func (s *readyStorage) WALReplayStatus() (tsdb.WALReplayStatus, error) {
	if x := s.getStats(); x != nil {
		return x.Head.WALReplayStatus.GetWALReplayStatus(), nil
	}
	return tsdb.WALReplayStatus{}, tsdb.ErrNotReady
}

// ErrNotReady is returned if the underlying scrape manager is not ready yet.
var ErrNotReady = errors.New("Scrape manager not ready")

// ReadyScrapeManager allows a scrape manager to be retrieved. Even if it's set at a later point in time.
type readyScrapeManager struct {
	mtx sync.RWMutex
	m   *scrape.Manager
}

// Set the scrape manager.
func (rm *readyScrapeManager) Set(m *scrape.Manager) {
	rm.mtx.Lock()
	defer rm.mtx.Unlock()

	rm.m = m
}

// Get the scrape manager. If is not ready, return an error.
func (rm *readyScrapeManager) Get() (*scrape.Manager, error) {
	rm.mtx.RLock()
	defer rm.mtx.RUnlock()

	if rm.m != nil {
		return rm.m, nil
	}

	return nil, ErrNotReady
}

// tsdbOptions is tsdb.Option version with defined units.
// This is required as tsdb.Option fields are unit agnostic (time).
type tsdbOptions struct {
	WALSegmentSize                 units.Base2Bytes
	MaxBlockChunkSegmentSize       units.Base2Bytes
	RetentionDuration              model.Duration
	MaxBytes                       units.Base2Bytes
	NoLockfile                     bool
	AllowOverlappingBlocks         bool
	WALCompression                 bool
	HeadChunksWriteQueueSize       int
	StripeSize                     int
	MinBlockDuration               model.Duration
	MaxBlockDuration               model.Duration
	OOOAllowance                   model.Duration
	OOOCapMin                      int
	OOOCapMax                      int
	EnableExemplarStorage          bool
	MaxExemplars                   int64
	EnableMemorySnapshotOnShutdown bool
}

func (opts tsdbOptions) ToTSDBOptions() tsdb.Options {
	return tsdb.Options{
		WALSegmentSize:                 int(opts.WALSegmentSize),
		MaxBlockChunkSegmentSize:       int64(opts.MaxBlockChunkSegmentSize),
		RetentionDuration:              int64(time.Duration(opts.RetentionDuration) / time.Millisecond),
		MaxBytes:                       int64(opts.MaxBytes),
		NoLockfile:                     opts.NoLockfile,
<<<<<<< HEAD
		AllowOverlappingQueries:        opts.AllowOverlappingBlocks,
		AllowOverlappingCompaction:     opts.AllowOverlappingBlocks,
=======
		AllowOverlappingCompaction:     opts.AllowOverlappingBlocks,
		AllowOverlappingQueries:        opts.AllowOverlappingBlocks,
>>>>>>> f2aba4af
		WALCompression:                 opts.WALCompression,
		HeadChunksWriteQueueSize:       opts.HeadChunksWriteQueueSize,
		StripeSize:                     opts.StripeSize,
		MinBlockDuration:               int64(time.Duration(opts.MinBlockDuration) / time.Millisecond),
		MaxBlockDuration:               int64(time.Duration(opts.MaxBlockDuration) / time.Millisecond),
		EnableExemplarStorage:          opts.EnableExemplarStorage,
		MaxExemplars:                   opts.MaxExemplars,
		EnableMemorySnapshotOnShutdown: opts.EnableMemorySnapshotOnShutdown,
		OOOAllowance:                   int64(time.Duration(opts.OOOAllowance) / time.Millisecond),
		OOOCapMin:                      int64(opts.OOOCapMin),
		OOOCapMax:                      int64(opts.OOOCapMax),
	}
}

// agentOptions is a version of agent.Options with defined units. This is required
// as agent.Option fields are unit agnostic (time).
type agentOptions struct {
	WALSegmentSize         units.Base2Bytes
	WALCompression         bool
	StripeSize             int
	TruncateFrequency      model.Duration
	MinWALTime, MaxWALTime model.Duration
	NoLockfile             bool
}

func (opts agentOptions) ToAgentOptions() agent.Options {
	return agent.Options{
		WALSegmentSize:    int(opts.WALSegmentSize),
		WALCompression:    opts.WALCompression,
		StripeSize:        opts.StripeSize,
		TruncateFrequency: time.Duration(opts.TruncateFrequency),
		MinWALTime:        durationToInt64Millis(time.Duration(opts.MinWALTime)),
		MaxWALTime:        durationToInt64Millis(time.Duration(opts.MaxWALTime)),
		NoLockfile:        opts.NoLockfile,
	}
}

// discoveryManager interfaces the discovery manager. This is used to keep using
// the manager that restarts SD's on reload for a few releases until we feel
// the new manager can be enabled for all users.
type discoveryManager interface {
	ApplyConfig(cfg map[string]discovery.Configs) error
	Run() error
	SyncCh() <-chan map[string][]*targetgroup.Group
}<|MERGE_RESOLUTION|>--- conflicted
+++ resolved
@@ -1550,13 +1550,8 @@
 		RetentionDuration:              int64(time.Duration(opts.RetentionDuration) / time.Millisecond),
 		MaxBytes:                       int64(opts.MaxBytes),
 		NoLockfile:                     opts.NoLockfile,
-<<<<<<< HEAD
-		AllowOverlappingQueries:        opts.AllowOverlappingBlocks,
-		AllowOverlappingCompaction:     opts.AllowOverlappingBlocks,
-=======
 		AllowOverlappingCompaction:     opts.AllowOverlappingBlocks,
 		AllowOverlappingQueries:        opts.AllowOverlappingBlocks,
->>>>>>> f2aba4af
 		WALCompression:                 opts.WALCompression,
 		HeadChunksWriteQueueSize:       opts.HeadChunksWriteQueueSize,
 		StripeSize:                     opts.StripeSize,
