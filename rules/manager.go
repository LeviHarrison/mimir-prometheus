--- conflicted
+++ resolved
@@ -276,26 +276,16 @@
 type RuleGroupPostProcessFunc func(g *Group, lastEvalTimestamp time.Time, log log.Logger) error
 
 type GroupOptions struct {
-<<<<<<< HEAD
-	Name, File      string
-	Interval        time.Duration
-	Limit           int
-	Rules           []Rule
-	SourceTenants   []string
-	ShouldRestore   bool
-	Opts            *ManagerOptions
-	EvaluationDelay *time.Duration
-	done            chan struct{}
-=======
 	Name, File               string
 	Interval                 time.Duration
 	Limit                    int
 	Rules                    []Rule
+	SourceTenants            []string
 	ShouldRestore            bool
 	Opts                     *ManagerOptions
+	EvaluationDelay          *time.Duration
 	done                     chan struct{}
 	RuleGroupPostProcessFunc RuleGroupPostProcessFunc
->>>>>>> 0b41fd6e
 }
 
 // NewGroup makes a new Group with the given name, options, and rules.
@@ -317,30 +307,15 @@
 	metrics.GroupInterval.WithLabelValues(key).Set(o.Interval.Seconds())
 
 	return &Group{
-<<<<<<< HEAD
-		name:                 o.Name,
-		file:                 o.File,
-		interval:             o.Interval,
-		evaluationDelay:      o.EvaluationDelay,
-		limit:                o.Limit,
-		rules:                o.Rules,
-		shouldRestore:        o.ShouldRestore,
-		opts:                 o.Opts,
-		sourceTenants:        o.SourceTenants,
-		seriesInPreviousEval: make([]map[string]labels.Labels, len(o.Rules)),
-		done:                 make(chan struct{}),
-		managerDone:          o.done,
-		terminated:           make(chan struct{}),
-		logger:               log.With(o.Opts.Logger, "group", o.Name),
-		metrics:              metrics,
-=======
 		name:                     o.Name,
 		file:                     o.File,
 		interval:                 o.Interval,
+		evaluationDelay:          o.EvaluationDelay,
 		limit:                    o.Limit,
 		rules:                    o.Rules,
 		shouldRestore:            o.ShouldRestore,
 		opts:                     o.Opts,
+		sourceTenants:            o.SourceTenants,
 		seriesInPreviousEval:     make([]map[string]labels.Labels, len(o.Rules)),
 		done:                     make(chan struct{}),
 		managerDone:              o.done,
@@ -348,7 +323,6 @@
 		logger:                   log.With(o.Opts.Logger, "file", o.File, "group", o.Name),
 		metrics:                  metrics,
 		ruleGroupPostProcessFunc: o.RuleGroupPostProcessFunc,
->>>>>>> 0b41fd6e
 	}
 }
 
@@ -1180,28 +1154,17 @@
 			}
 
 			groups[GroupKey(fn, rg.Name)] = NewGroup(GroupOptions{
-<<<<<<< HEAD
-				Name:            rg.Name,
-				File:            fn,
-				Interval:        itv,
-				Limit:           rg.Limit,
-				Rules:           rules,
-				SourceTenants:   rg.SourceTenants,
-				ShouldRestore:   shouldRestore,
-				Opts:            m.opts,
-				EvaluationDelay: (*time.Duration)(rg.EvaluationDelay),
-				done:            m.done,
-=======
 				Name:                     rg.Name,
 				File:                     fn,
 				Interval:                 itv,
 				Limit:                    rg.Limit,
 				Rules:                    rules,
+				SourceTenants:            rg.SourceTenants,
 				ShouldRestore:            shouldRestore,
 				Opts:                     m.opts,
+				EvaluationDelay:          (*time.Duration)(rg.EvaluationDelay),
 				done:                     m.done,
 				RuleGroupPostProcessFunc: ruleGroupPostProcessFunc,
->>>>>>> 0b41fd6e
 			})
 		}
 	}
