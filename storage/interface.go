// Copyright 2014 The Prometheus Authors
// Licensed under the Apache License, Version 2.0 (the "License");
// you may not use this file except in compliance with the License.
// You may obtain a copy of the License at
//
// http://www.apache.org/licenses/LICENSE-2.0
//
// Unless required by applicable law or agreed to in writing, software
// distributed under the License is distributed on an "AS IS" BASIS,
// WITHOUT WARRANTIES OR CONDITIONS OF ANY KIND, either express or implied.
// See the License for the specific language governing permissions and
// limitations under the License.

package storage

import (
	"context"
	"errors"
	"fmt"

	"github.com/prometheus/prometheus/model/exemplar"
	"github.com/prometheus/prometheus/model/histogram"
	"github.com/prometheus/prometheus/model/labels"
	"github.com/prometheus/prometheus/tsdb/chunkenc"
	"github.com/prometheus/prometheus/tsdb/chunks"
)

// The errors exposed.
var (
<<<<<<< HEAD
	ErrNotFound                    = errors.New("not found")
	ErrOutOfOrderSample            = errors.New("out of order sample")            // OOO support disabled and sample is OOO
	ErrTooOldSample                = errors.New("too old sample")                 // OOO support enabled, but sample outside of tolerance
	ErrDuplicateSampleForTimestamp = errors.New("duplicate sample for timestamp") // WARNING: this is only reported if value differs. equal values get silently dropped
	ErrOutOfBounds                 = errors.New("out of bounds")                  // OOO support disabled and t < minValidTime
	ErrOutOfOrderExemplar          = errors.New("out of order exemplar")
	ErrDuplicateExemplar           = errors.New("duplicate exemplar")
	ErrExemplarLabelLength         = fmt.Errorf("label length for exemplar exceeds maximum of %d UTF-8 characters", exemplar.ExemplarMaxLabelSetLength)
	ErrExemplarsDisabled           = fmt.Errorf("exemplar storage is disabled or max exemplars is less than or equal to 0")
=======
	ErrNotFound                      = errors.New("not found")
	ErrOutOfOrderSample              = errors.New("out of order sample")
	ErrDuplicateSampleForTimestamp   = errors.New("duplicate sample for timestamp")
	ErrOutOfBounds                   = errors.New("out of bounds")
	ErrOutOfOrderExemplar            = errors.New("out of order exemplar")
	ErrDuplicateExemplar             = errors.New("duplicate exemplar")
	ErrExemplarLabelLength           = fmt.Errorf("label length for exemplar exceeds maximum of %d UTF-8 characters", exemplar.ExemplarMaxLabelSetLength)
	ErrExemplarsDisabled             = fmt.Errorf("exemplar storage is disabled or max exemplars is less than or equal to 0")
	ErrHistogramSpanNegativeOffset   = errors.New("histogram has a span whose offset is negative")
	ErrHistogramSpansBucketsMismatch = errors.New("histogram spans specify different number of buckets than provided")
	ErrHistogramNegativeBucketCount  = errors.New("histogram has a bucket whose observation count is negative")
	ErrHistogramCountNotBigEnough    = errors.New("histogram's observation count should be at least the number of observations found in the buckets")
>>>>>>> 77a7af44
)

// SeriesRef is a generic series reference. In prometheus it is either a
// HeadSeriesRef or BlockSeriesRef, though other implementations may have
// their own reference types.
type SeriesRef uint64

// Appendable allows creating appenders.
type Appendable interface {
	// Appender returns a new appender for the storage. The implementation
	// can choose whether or not to use the context, for deadlines or to check
	// for errors.
	Appender(ctx context.Context) Appender
}

// SampleAndChunkQueryable allows retrieving samples as well as encoded samples in form of chunks.
type SampleAndChunkQueryable interface {
	Queryable
	ChunkQueryable
}

// Storage ingests and manages samples, along with various indexes. All methods
// are goroutine-safe. Storage implements storage.Appender.
type Storage interface {
	SampleAndChunkQueryable
	Appendable

	// StartTime returns the oldest timestamp stored in the storage.
	StartTime() (int64, error)

	// Close closes the storage and all its underlying resources.
	Close() error
}

// ExemplarStorage ingests and manages exemplars, along with various indexes. All methods are
// goroutine-safe. ExemplarStorage implements storage.ExemplarAppender and storage.ExemplarQuerier.
type ExemplarStorage interface {
	ExemplarQueryable
	ExemplarAppender
}

// A Queryable handles queries against a storage.
// Use it when you need to have access to all samples without chunk encoding abstraction e.g promQL.
type Queryable interface {
	// Querier returns a new Querier on the storage.
	Querier(ctx context.Context, mint, maxt int64) (Querier, error)
}

// A MockQueryable is used for testing purposes so that a mock Querier can be used.
type MockQueryable struct {
	MockQuerier Querier
}

func (q *MockQueryable) Querier(ctx context.Context, mint, maxt int64) (Querier, error) {
	return q.MockQuerier, nil
}

// Querier provides querying access over time series data of a fixed time range.
type Querier interface {
	LabelQuerier

	// Select returns a set of series that matches the given label matchers.
	// Caller can specify if it requires returned series to be sorted. Prefer not requiring sorting for better performance.
	// It allows passing hints that can help in optimising select, but it's up to implementation how this is used if used at all.
	Select(sortSeries bool, hints *SelectHints, matchers ...*labels.Matcher) SeriesSet
}

// MockQuerier is used for test purposes to mock the selected series that is returned.
type MockQuerier struct {
	SelectMockFunction func(sortSeries bool, hints *SelectHints, matchers ...*labels.Matcher) SeriesSet
}

func (q *MockQuerier) LabelValues(name string, matchers ...*labels.Matcher) ([]string, Warnings, error) {
	return nil, nil, nil
}

func (q *MockQuerier) LabelNames(matchers ...*labels.Matcher) ([]string, Warnings, error) {
	return nil, nil, nil
}

func (q *MockQuerier) Close() error {
	return nil
}

func (q *MockQuerier) Select(sortSeries bool, hints *SelectHints, matchers ...*labels.Matcher) SeriesSet {
	return q.SelectMockFunction(sortSeries, hints, matchers...)
}

// A ChunkQueryable handles queries against a storage.
// Use it when you need to have access to samples in encoded format.
type ChunkQueryable interface {
	// ChunkQuerier returns a new ChunkQuerier on the storage.
	ChunkQuerier(ctx context.Context, mint, maxt int64) (ChunkQuerier, error)
}

// ChunkQuerier provides querying access over time series data of a fixed time range.
type ChunkQuerier interface {
	LabelQuerier

	// Select returns a set of series that matches the given label matchers.
	// Caller can specify if it requires returned series to be sorted. Prefer not requiring sorting for better performance.
	// It allows passing hints that can help in optimising select, but it's up to implementation how this is used if used at all.
	Select(sortSeries bool, hints *SelectHints, matchers ...*labels.Matcher) ChunkSeriesSet
}

// LabelQuerier provides querying access over labels.
type LabelQuerier interface {
	// LabelValues returns all potential values for a label name.
	// It is not safe to use the strings beyond the lifetime of the querier.
	// If matchers are specified the returned result set is reduced
	// to label values of metrics matching the matchers.
	LabelValues(name string, matchers ...*labels.Matcher) ([]string, Warnings, error)

	// LabelNames returns all the unique label names present in the block in sorted order.
	// If matchers are specified the returned result set is reduced
	// to label names of metrics matching the matchers.
	LabelNames(matchers ...*labels.Matcher) ([]string, Warnings, error)

	// Close releases the resources of the Querier.
	Close() error
}

type ExemplarQueryable interface {
	// ExemplarQuerier returns a new ExemplarQuerier on the storage.
	ExemplarQuerier(ctx context.Context) (ExemplarQuerier, error)
}

// ExemplarQuerier provides reading access to time series data.
type ExemplarQuerier interface {
	// Select all the exemplars that match the matchers.
	// Within a single slice of matchers, it is an intersection. Between the slices, it is a union.
	Select(start, end int64, matchers ...[]*labels.Matcher) ([]exemplar.QueryResult, error)
}

// SelectHints specifies hints passed for data selections.
// This is used only as an option for implementation to use.
type SelectHints struct {
	Start int64 // Start time in milliseconds for this select.
	End   int64 // End time in milliseconds for this select.

	Step int64  // Query step size in milliseconds.
	Func string // String representation of surrounding function or aggregation.

	Grouping []string // List of label names used in aggregation.
	By       bool     // Indicate whether it is without or by.
	Range    int64    // Range vector selector range in milliseconds.

	ShardIndex uint64 // Current shard index (starts from 0 and up to ShardCount-1).
	ShardCount uint64 // Total number of shards (0 means sharding is disabled).

	// DisableTrimming allows to disable trimming of matching series chunks based on query Start and End time.
	// When disabled, the result may contain samples outside the queried time range but Select() performances
	// may be improved.
	DisableTrimming bool
}

// TODO(bwplotka): Move to promql/engine_test.go?
// QueryableFunc is an adapter to allow the use of ordinary functions as
// Queryables. It follows the idea of http.HandlerFunc.
type QueryableFunc func(ctx context.Context, mint, maxt int64) (Querier, error)

// Querier calls f() with the given parameters.
func (f QueryableFunc) Querier(ctx context.Context, mint, maxt int64) (Querier, error) {
	return f(ctx, mint, maxt)
}

// Appender provides batched appends against a storage.
// It must be completed with a call to Commit or Rollback and must not be reused afterwards.
//
// Operations on the Appender interface are not goroutine-safe.
//
// The type of samples (float64, histogram, etc) appended for a given series must remain same within an Appender.
// The behaviour is undefined if samples of different types are appended to the same series in a single Commit().
type Appender interface {
	// Append adds a sample pair for the given series.
	// An optional series reference can be provided to accelerate calls.
	// A series reference number is returned which can be used to add further
	// samples to the given series in the same or later transactions.
	// Returned reference numbers are ephemeral and may be rejected in calls
	// to Append() at any point. Adding the sample via Append() returns a new
	// reference number.
	// If the reference is 0 it must not be used for caching.
	Append(ref SeriesRef, l labels.Labels, t int64, v float64) (SeriesRef, error)

	// Commit submits the collected samples and purges the batch. If Commit
	// returns a non-nil error, it also rolls back all modifications made in
	// the appender so far, as Rollback would do. In any case, an Appender
	// must not be used anymore after Commit has been called.
	Commit() error

	// Rollback rolls back all modifications made in the appender so far.
	// Appender has to be discarded after rollback.
	Rollback() error
	ExemplarAppender
	HistogramAppender
}

// GetRef is an extra interface on Appenders used by downstream projects
// (e.g. Cortex) to avoid maintaining a parallel set of references.
type GetRef interface {
	// Returns reference number that can be used to pass to Appender.Append(),
	// and a set of labels that will not cause another copy when passed to Appender.Append().
	// 0 means the appender does not have a reference to this series.
	GetRef(lset labels.Labels) (SeriesRef, labels.Labels)
}

// ExemplarAppender provides an interface for adding samples to exemplar storage, which
// within Prometheus is in-memory only.
type ExemplarAppender interface {
	// AppendExemplar adds an exemplar for the given series labels.
	// An optional reference number can be provided to accelerate calls.
	// A reference number is returned which can be used to add further
	// exemplars in the same or later transactions.
	// Returned reference numbers are ephemeral and may be rejected in calls
	// to Append() at any point. Adding the sample via Append() returns a new
	// reference number.
	// If the reference is 0 it must not be used for caching.
	// Note that in our current implementation of Prometheus' exemplar storage
	// calls to Append should generate the reference numbers, AppendExemplar
	// generating a new reference number should be considered possible erroneous behaviour and be logged.
	AppendExemplar(ref SeriesRef, l labels.Labels, e exemplar.Exemplar) (SeriesRef, error)
}

// HistogramAppender provides an interface for appending histograms to the storage.
type HistogramAppender interface {
	// AppendHistogram adds a histogram for the given series labels. An
	// optional reference number can be provided to accelerate calls. A
	// reference number is returned which can be used to add further
	// histograms in the same or later transactions. Returned reference
	// numbers are ephemeral and may be rejected in calls to Append() at any
	// point. Adding the sample via Append() returns a new reference number.
	// If the reference is 0, it must not be used for caching.
	//
	// For efficiency reasons, the histogram is passed as a
	// pointer. AppendHistogram won't mutate the histogram, but in turn
	// depends on the caller to not mutate it either.
	AppendHistogram(ref SeriesRef, l labels.Labels, t int64, h *histogram.Histogram) (SeriesRef, error)
}

// SeriesSet contains a set of series.
type SeriesSet interface {
	Next() bool
	// At returns full series. Returned series should be iterable even after Next is called.
	At() Series
	// The error that iteration as failed with.
	// When an error occurs, set cannot continue to iterate.
	Err() error
	// A collection of warnings for the whole set.
	// Warnings could be return even iteration has not failed with error.
	Warnings() Warnings
}

var emptySeriesSet = errSeriesSet{}

// EmptySeriesSet returns a series set that's always empty.
func EmptySeriesSet() SeriesSet {
	return emptySeriesSet
}

type testSeriesSet struct {
	series Series
}

func (s testSeriesSet) Next() bool         { return true }
func (s testSeriesSet) At() Series         { return s.series }
func (s testSeriesSet) Err() error         { return nil }
func (s testSeriesSet) Warnings() Warnings { return nil }

// TestSeriesSet returns a mock series set
func TestSeriesSet(series Series) SeriesSet {
	return testSeriesSet{series: series}
}

type errSeriesSet struct {
	err error
}

func (s errSeriesSet) Next() bool         { return false }
func (s errSeriesSet) At() Series         { return nil }
func (s errSeriesSet) Err() error         { return s.err }
func (s errSeriesSet) Warnings() Warnings { return nil }

// ErrSeriesSet returns a series set that wraps an error.
func ErrSeriesSet(err error) SeriesSet {
	return errSeriesSet{err: err}
}

var emptyChunkSeriesSet = errChunkSeriesSet{}

// EmptyChunkSeriesSet returns a chunk series set that's always empty.
func EmptyChunkSeriesSet() ChunkSeriesSet {
	return emptyChunkSeriesSet
}

type errChunkSeriesSet struct {
	err error
}

func (s errChunkSeriesSet) Next() bool         { return false }
func (s errChunkSeriesSet) At() ChunkSeries    { return nil }
func (s errChunkSeriesSet) Err() error         { return s.err }
func (s errChunkSeriesSet) Warnings() Warnings { return nil }

// ErrChunkSeriesSet returns a chunk series set that wraps an error.
func ErrChunkSeriesSet(err error) ChunkSeriesSet {
	return errChunkSeriesSet{err: err}
}

// Series exposes a single time series and allows iterating over samples.
type Series interface {
	Labels
	SampleIterable
}

type mockSeries struct {
	timestamps []int64
	values     []float64
	labelSet   []string
}

func (s mockSeries) Labels() labels.Labels {
	return labels.FromStrings(s.labelSet...)
}

func (s mockSeries) Iterator() chunkenc.Iterator {
	return chunkenc.MockSeriesIterator(s.timestamps, s.values)
}

// MockSeries returns a series with custom timestamps, values and labelSet.
func MockSeries(timestamps []int64, values []float64, labelSet []string) Series {
	return mockSeries{
		timestamps: timestamps,
		values:     values,
		labelSet:   labelSet,
	}
}

// ChunkSeriesSet contains a set of chunked series.
type ChunkSeriesSet interface {
	Next() bool
	// At returns full chunk series. Returned series should be iterable even after Next is called.
	At() ChunkSeries
	// The error that iteration has failed with.
	// When an error occurs, set cannot continue to iterate.
	Err() error
	// A collection of warnings for the whole set.
	// Warnings could be return even iteration has not failed with error.
	Warnings() Warnings
}

// ChunkSeries exposes a single time series and allows iterating over chunks.
type ChunkSeries interface {
	Labels
	ChunkIterable
}

// Labels represents an item that has labels e.g. time series.
type Labels interface {
	// Labels returns the complete set of labels. For series it means all labels identifying the series.
	Labels() labels.Labels
}

type SampleIterable interface {
	// Iterator returns a new, independent iterator of the data of the series.
	Iterator() chunkenc.Iterator
}

type ChunkIterable interface {
	// Iterator returns a new, independent iterator that iterates over potentially overlapping
	// chunks of the series, sorted by min time.
	Iterator() chunks.Iterator
}

type Warnings []error<|MERGE_RESOLUTION|>--- conflicted
+++ resolved
@@ -27,21 +27,11 @@
 
 // The errors exposed.
 var (
-<<<<<<< HEAD
-	ErrNotFound                    = errors.New("not found")
-	ErrOutOfOrderSample            = errors.New("out of order sample")            // OOO support disabled and sample is OOO
-	ErrTooOldSample                = errors.New("too old sample")                 // OOO support enabled, but sample outside of tolerance
-	ErrDuplicateSampleForTimestamp = errors.New("duplicate sample for timestamp") // WARNING: this is only reported if value differs. equal values get silently dropped
-	ErrOutOfBounds                 = errors.New("out of bounds")                  // OOO support disabled and t < minValidTime
-	ErrOutOfOrderExemplar          = errors.New("out of order exemplar")
-	ErrDuplicateExemplar           = errors.New("duplicate exemplar")
-	ErrExemplarLabelLength         = fmt.Errorf("label length for exemplar exceeds maximum of %d UTF-8 characters", exemplar.ExemplarMaxLabelSetLength)
-	ErrExemplarsDisabled           = fmt.Errorf("exemplar storage is disabled or max exemplars is less than or equal to 0")
-=======
 	ErrNotFound                      = errors.New("not found")
-	ErrOutOfOrderSample              = errors.New("out of order sample")
-	ErrDuplicateSampleForTimestamp   = errors.New("duplicate sample for timestamp")
-	ErrOutOfBounds                   = errors.New("out of bounds")
+	ErrOutOfOrderSample              = errors.New("out of order sample")            // OOO support disabled and sample is OOO
+	ErrTooOldSample                  = errors.New("too old sample")                 // OOO support enabled, but sample outside of tolerance
+	ErrDuplicateSampleForTimestamp   = errors.New("duplicate sample for timestamp") // WARNING: this is only reported if value differs. equal values get silently dropped
+	ErrOutOfBounds                   = errors.New("out of bounds")                  // OOO support disabled and t < minValidTime
 	ErrOutOfOrderExemplar            = errors.New("out of order exemplar")
 	ErrDuplicateExemplar             = errors.New("duplicate exemplar")
 	ErrExemplarLabelLength           = fmt.Errorf("label length for exemplar exceeds maximum of %d UTF-8 characters", exemplar.ExemplarMaxLabelSetLength)
@@ -50,7 +40,6 @@
 	ErrHistogramSpansBucketsMismatch = errors.New("histogram spans specify different number of buckets than provided")
 	ErrHistogramNegativeBucketCount  = errors.New("histogram has a bucket whose observation count is negative")
 	ErrHistogramCountNotBigEnough    = errors.New("histogram's observation count should be at least the number of observations found in the buckets")
->>>>>>> 77a7af44
 )
 
 // SeriesRef is a generic series reference. In prometheus it is either a
