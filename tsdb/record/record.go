--- conflicted
+++ resolved
@@ -43,13 +43,10 @@
 	Tombstones Type = 3
 	// Exemplars is used to match WAL records of type Exemplars.
 	Exemplars Type = 4
-<<<<<<< HEAD
 	// MmapMarkers is used to match OOO WBL records of type MmapMarkers.
 	MmapMarkers Type = 5
-=======
 	// Histograms is used to match WAL records of type Histograms.
-	Histograms Type = 5
->>>>>>> 1338e98f
+	Histograms Type = 6
 )
 
 // ErrNotFound is returned if a looked up resource was not found. Duplicate ErrNotFound from head.go.
@@ -77,18 +74,17 @@
 	Labels labels.Labels
 }
 
-<<<<<<< HEAD
 // RefMmapMarker marks that the all the samples of the given series until now have been m-mapped to disk.
 type RefMmapMarker struct {
 	Ref     chunks.HeadSeriesRef
 	MmapRef chunks.ChunkDiskMapperRef
-=======
+}
+
 // RefHistogram is a histogram.
 type RefHistogram struct {
 	Ref chunks.HeadSeriesRef
 	T   int64
 	H   *histogram.Histogram
->>>>>>> 1338e98f
 }
 
 // Decoder decodes series, sample, and tombstone records.
@@ -102,11 +98,7 @@
 		return Unknown
 	}
 	switch t := Type(rec[0]); t {
-<<<<<<< HEAD
-	case Series, Samples, Tombstones, Exemplars, MmapMarkers:
-=======
-	case Series, Samples, Tombstones, Exemplars, Histograms:
->>>>>>> 1338e98f
+	case Series, Samples, Tombstones, Exemplars, MmapMarkers, Histograms:
 		return t
 	}
 	return Unknown
@@ -250,7 +242,6 @@
 	return exemplars, nil
 }
 
-<<<<<<< HEAD
 func (d *Decoder) MmapMarkers(rec []byte, markers []RefMmapMarker) ([]RefMmapMarker, error) {
 	dec := encoding.Decbuf{B: rec}
 	t := Type(dec.Byte())
@@ -272,7 +263,14 @@
 
 	if dec.Err() != nil {
 		return nil, errors.Wrapf(dec.Err(), "decode error after %d mmap markers", len(markers))
-=======
+	}
+	if len(dec.B) > 0 {
+		return nil, errors.Errorf("unexpected %d bytes left in entry", len(dec.B))
+	}
+
+	return markers, nil
+}
+
 func (d *Decoder) Histograms(rec []byte, histograms []RefHistogram) ([]RefHistogram, error) {
 	dec := encoding.Decbuf{B: rec}
 	t := Type(dec.Byte())
@@ -348,16 +346,11 @@
 
 	if dec.Err() != nil {
 		return nil, errors.Wrapf(dec.Err(), "decode error after %d histograms", len(histograms))
->>>>>>> 1338e98f
 	}
 	if len(dec.B) > 0 {
 		return nil, errors.Errorf("unexpected %d bytes left in entry", len(dec.B))
 	}
-<<<<<<< HEAD
-	return markers, nil
-=======
 	return histograms, nil
->>>>>>> 1338e98f
 }
 
 // Encoder encodes series, sample, and tombstones records.
@@ -454,7 +447,6 @@
 	}
 }
 
-<<<<<<< HEAD
 func (e *Encoder) MmapMarkers(markers []RefMmapMarker, b []byte) []byte {
 	buf := encoding.Encbuf{B: b}
 	buf.PutByte(byte(MmapMarkers))
@@ -462,7 +454,11 @@
 	for _, s := range markers {
 		buf.PutBE64(uint64(s.Ref))
 		buf.PutBE64(uint64(s.MmapRef))
-=======
+	}
+
+	return buf.Get()
+}
+
 func (e *Encoder) Histograms(histograms []RefHistogram, b []byte) []byte {
 	buf := encoding.Encbuf{B: b}
 	buf.PutByte(byte(Histograms))
@@ -509,7 +505,6 @@
 		for _, b := range h.H.NegativeBuckets {
 			buf.PutVarint64(b)
 		}
->>>>>>> 1338e98f
 	}
 
 	return buf.Get()
