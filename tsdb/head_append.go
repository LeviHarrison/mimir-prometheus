// Copyright 2021 The Prometheus Authors
// Licensed under the Apache License, Version 2.0 (the "License");
// you may not use this file except in compliance with the License.
// You may obtain a copy of the License at
//
// http://www.apache.org/licenses/LICENSE-2.0
//
// Unless required by applicable law or agreed to in writing, software
// distributed under the License is distributed on an "AS IS" BASIS,
// WITHOUT WARRANTIES OR CONDITIONS OF ANY KIND, either express or implied.
// See the License for the specific language governing permissions and
// limitations under the License.

package tsdb

import (
	"context"
	"fmt"
	"math"

	"github.com/go-kit/log/level"
	"github.com/pkg/errors"

	"github.com/prometheus/prometheus/pkg/exemplar"
	"github.com/prometheus/prometheus/pkg/histogram"
	"github.com/prometheus/prometheus/pkg/labels"
	"github.com/prometheus/prometheus/pkg/value"
	"github.com/prometheus/prometheus/storage"
	"github.com/prometheus/prometheus/tsdb/chunkenc"
	"github.com/prometheus/prometheus/tsdb/chunks"
	"github.com/prometheus/prometheus/tsdb/record"
)

// initAppender is a helper to initialize the time bounds of the head
// upon the first sample it receives.
type initAppender struct {
	app  storage.Appender
	head *Head
}

var _ storage.GetRef = &initAppender{}

func (a *initAppender) Append(ref uint64, lset labels.Labels, t int64, v float64) (uint64, error) {
	if a.app != nil {
		return a.app.Append(ref, lset, t, v)
	}

	a.head.initTime(t)
	a.app = a.head.appender()
	return a.app.Append(ref, lset, t, v)
}

func (a *initAppender) AppendExemplar(ref uint64, l labels.Labels, e exemplar.Exemplar) (uint64, error) {
	// Check if exemplar storage is enabled.
	if !a.head.opts.EnableExemplarStorage || a.head.opts.MaxExemplars.Load() <= 0 {
		return 0, nil
	}

	if a.app != nil {
		return a.app.AppendExemplar(ref, l, e)
	}
	// We should never reach here given we would call Append before AppendExemplar
	// and we probably want to always base head/WAL min time on sample times.
	a.head.initTime(e.Ts)
	a.app = a.head.appender()

	return a.app.AppendExemplar(ref, l, e)
}

func (a *initAppender) AppendHistogram(ref uint64, l labels.Labels, t int64, sh histogram.SparseHistogram) (uint64, error) {
	if a.app != nil {
		return a.app.AppendHistogram(ref, l, t, sh)
	}
	a.head.initTime(t)
	a.app = a.head.appender()

	return a.app.AppendHistogram(ref, l, t, sh)
}

// initTime initializes a head with the first timestamp. This only needs to be called
// for a completely fresh head with an empty WAL.
func (h *Head) initTime(t int64) {
	if !h.minTime.CAS(math.MaxInt64, t) {
		return
	}
	// Ensure that max time is initialized to at least the min time we just set.
	// Concurrent appenders may already have set it to a higher value.
	h.maxTime.CAS(math.MinInt64, t)
}

func (a *initAppender) GetRef(lset labels.Labels) (uint64, labels.Labels) {
	if g, ok := a.app.(storage.GetRef); ok {
		return g.GetRef(lset)
	}
	return 0, nil
}

func (a *initAppender) Commit() error {
	if a.app == nil {
		a.head.metrics.activeAppenders.Dec()
		return nil
	}
	return a.app.Commit()
}

func (a *initAppender) Rollback() error {
	if a.app == nil {
		a.head.metrics.activeAppenders.Dec()
		return nil
	}
	return a.app.Rollback()
}

// Appender returns a new Appender on the database.
func (h *Head) Appender(_ context.Context) storage.Appender {
	h.metrics.activeAppenders.Inc()

	// The head cache might not have a starting point yet. The init appender
	// picks up the first appended timestamp as the base.
	if h.MinTime() == math.MaxInt64 {
		return &initAppender{
			head: h,
		}
	}
	return h.appender()
}

func (h *Head) appender() *headAppender {
	appendID, cleanupAppendIDsBelow := h.iso.newAppendID()

	// Allocate the exemplars buffer only if exemplars are enabled.
	var exemplarsBuf []exemplarWithSeriesRef
	if h.opts.EnableExemplarStorage {
		exemplarsBuf = h.getExemplarBuffer()
	}

	return &headAppender{
		head:                  h,
		minValidTime:          h.appendableMinValidTime(),
		mint:                  math.MaxInt64,
		maxt:                  math.MinInt64,
		samples:               h.getAppendBuffer(),
		sampleSeries:          h.getSeriesBuffer(),
		exemplars:             exemplarsBuf,
		appendID:              appendID,
		cleanupAppendIDsBelow: cleanupAppendIDsBelow,
	}
}

func (h *Head) appendableMinValidTime() int64 {
	// Setting the minimum valid time to whichever is greater, the head min valid time or the compaction window,
	// ensures that no samples will be added within the compaction window to avoid races.
	return max(h.minValidTime.Load(), h.MaxTime()-h.chunkRange.Load()/2)
}

func max(a, b int64) int64 {
	if a > b {
		return a
	}
	return b
}

func (h *Head) getAppendBuffer() []record.RefSample {
	b := h.appendPool.Get()
	if b == nil {
		return make([]record.RefSample, 0, 512)
	}
	return b.([]record.RefSample)
}

func (h *Head) putAppendBuffer(b []record.RefSample) {
	//nolint:staticcheck // Ignore SA6002 safe to ignore and actually fixing it has some performance penalty.
	h.appendPool.Put(b[:0])
}

func (h *Head) getExemplarBuffer() []exemplarWithSeriesRef {
	b := h.exemplarsPool.Get()
	if b == nil {
		return make([]exemplarWithSeriesRef, 0, 512)
	}
	return b.([]exemplarWithSeriesRef)
}

func (h *Head) putExemplarBuffer(b []exemplarWithSeriesRef) {
	if b == nil {
		return
	}

	//nolint:staticcheck // Ignore SA6002 safe to ignore and actually fixing it has some performance penalty.
	h.exemplarsPool.Put(b[:0])
}

func (h *Head) getSeriesBuffer() []*memSeries {
	b := h.seriesPool.Get()
	if b == nil {
		return make([]*memSeries, 0, 512)
	}
	return b.([]*memSeries)
}

func (h *Head) putSeriesBuffer(b []*memSeries) {
	//nolint:staticcheck // Ignore SA6002 safe to ignore and actually fixing it has some performance penalty.
	h.seriesPool.Put(b[:0])
}

func (h *Head) getBytesBuffer() []byte {
	b := h.bytesPool.Get()
	if b == nil {
		return make([]byte, 0, 1024)
	}
	return b.([]byte)
}

func (h *Head) putBytesBuffer(b []byte) {
	//nolint:staticcheck // Ignore SA6002 safe to ignore and actually fixing it has some performance penalty.
	h.bytesPool.Put(b[:0])
}

type exemplarWithSeriesRef struct {
	ref      uint64
	exemplar exemplar.Exemplar
}

type headAppender struct {
	head         *Head
	minValidTime int64 // No samples below this timestamp are allowed.
	mint, maxt   int64

	series          []record.RefSeries
	samples         []record.RefSample
	exemplars       []exemplarWithSeriesRef
	sampleSeries    []*memSeries
	histograms      []record.RefHistogram
	histogramSeries []*memSeries

	appendID, cleanupAppendIDsBelow uint64
	closed                          bool
}

func (a *headAppender) Append(ref uint64, lset labels.Labels, t int64, v float64) (uint64, error) {
	if t < a.minValidTime {
		a.head.metrics.outOfBoundSamples.Inc()
		return 0, storage.ErrOutOfBounds
	}

	s := a.head.series.getByID(ref)
	if s == nil {
		// Ensure no empty labels have gotten through.
		lset = lset.WithoutEmpty()
		if len(lset) == 0 {
			return 0, errors.Wrap(ErrInvalidSample, "empty labelset")
		}

		if l, dup := lset.HasDuplicateLabelNames(); dup {
			return 0, errors.Wrap(ErrInvalidSample, fmt.Sprintf(`label name "%s" is not unique`, l))
		}

		var created bool
		var err error
		s, created, err = a.head.getOrCreate(lset.Hash(), lset)
		if err != nil {
			return 0, err
		}
		if created {
			a.series = append(a.series, record.RefSeries{
				Ref:    s.ref,
				Labels: lset,
			})
		}
	}

	if value.IsStaleNaN(v) && s.sparseHistogramSeries {
		return a.AppendHistogram(ref, lset, t, histogram.SparseHistogram{Sum: v})
	}

	s.Lock()
	if err := s.appendable(t, v); err != nil {
		s.Unlock()
		if err == storage.ErrOutOfOrderSample {
			a.head.metrics.outOfOrderSamples.Inc()
		}
		return 0, err
	}
	s.pendingCommit = true
	s.Unlock()

	if t < a.mint {
		a.mint = t
	}
	if t > a.maxt {
		a.maxt = t
	}

	a.samples = append(a.samples, record.RefSample{
		Ref: s.ref,
		T:   t,
		V:   v,
	})
	a.sampleSeries = append(a.sampleSeries, s)
	return s.ref, nil
}

// appendable checks whether the given sample is valid for appending to the series.
func (s *memSeries) appendable(t int64, v float64) error {
	c := s.head()
	if c == nil {
		return nil
	}

	if t > c.maxTime {
		return nil
	}
	if t < c.maxTime {
		return storage.ErrOutOfOrderSample
	}
	// We are allowing exact duplicates as we can encounter them in valid cases
	// like federation and erroring out at that time would be extremely noisy.
	if math.Float64bits(s.sampleBuf[3].v) != math.Float64bits(v) {
		return storage.ErrDuplicateSampleForTimestamp
	}
	return nil
}

// appendableHistogram checks whether the given sample is valid for appending to the series.
func (s *memSeries) appendableHistogram(t int64, sh histogram.SparseHistogram) error {
	c := s.head()
	if c == nil {
		return nil
	}

	if t > c.maxTime {
		return nil
	}
	if t < c.maxTime {
		return storage.ErrOutOfOrderSample
	}
	// TODO: do it for histogram.
	// We are allowing exact duplicates as we can encounter them in valid cases
	// like federation and erroring out at that time would be extremely noisy.
	//if math.Float64bits(s.sampleBuf[3].v) != math.Float64bits(v) {
	//	return storage.ErrDuplicateSampleForTimestamp
	//}
	return nil
}

// AppendExemplar for headAppender assumes the series ref already exists, and so it doesn't
// use getOrCreate or make any of the lset sanity checks that Append does.
func (a *headAppender) AppendExemplar(ref uint64, _ labels.Labels, e exemplar.Exemplar) (uint64, error) {
	// Check if exemplar storage is enabled.
	if !a.head.opts.EnableExemplarStorage || a.head.opts.MaxExemplars.Load() <= 0 {
		return 0, nil
	}
	s := a.head.series.getByID(ref)
	if s == nil {
		return 0, fmt.Errorf("unknown series ref. when trying to add exemplar: %d", ref)
	}

	// Ensure no empty labels have gotten through.
	e.Labels = e.Labels.WithoutEmpty()

	err := a.head.exemplars.ValidateExemplar(s.lset, e)
	if err != nil {
		if err == storage.ErrDuplicateExemplar || err == storage.ErrExemplarsDisabled {
			// Duplicate, don't return an error but don't accept the exemplar.
			return 0, nil
		}
		return 0, err
	}

	a.exemplars = append(a.exemplars, exemplarWithSeriesRef{ref, e})

	return s.ref, nil
}

func (a *headAppender) AppendHistogram(ref uint64, lset labels.Labels, t int64, sh histogram.SparseHistogram) (uint64, error) {
	if t < a.minValidTime {
		a.head.metrics.outOfBoundSamples.Inc()
		return 0, storage.ErrOutOfBounds
	}

	s := a.head.series.getByID(ref)
	if s == nil {
		// Ensure no empty labels have gotten through.
		lset = lset.WithoutEmpty()
		if len(lset) == 0 {
			return 0, errors.Wrap(ErrInvalidSample, "empty labelset")
		}

		if l, dup := lset.HasDuplicateLabelNames(); dup {
			return 0, errors.Wrap(ErrInvalidSample, fmt.Sprintf(`label name "%s" is not unique`, l))
		}

		var created bool
		var err error
		s, created, err = a.head.getOrCreate(lset.Hash(), lset)
		if err != nil {
			return 0, err
		}
		s.sparseHistogramSeries = true
		if created {
			a.head.metrics.sparseHistogramSeries.Inc()
			a.series = append(a.series, record.RefSeries{
				Ref:    s.ref,
				Labels: lset,
			})
		}
	}

	s.Lock()
	if err := s.appendableHistogram(t, sh); err != nil {
		s.Unlock()
		if err == storage.ErrOutOfOrderSample {
			a.head.metrics.outOfOrderSamples.Inc()
		}
		return 0, err
	}
	s.pendingCommit = true
	s.Unlock()

	if t < a.mint {
		a.mint = t
	}
	if t > a.maxt {
		a.maxt = t
	}

	a.histograms = append(a.histograms, record.RefHistogram{
		Ref: s.ref,
		T:   t,
		H:   sh,
	})
	a.histogramSeries = append(a.histogramSeries, s)
	return s.ref, nil
}

var _ storage.GetRef = &headAppender{}

func (a *headAppender) GetRef(lset labels.Labels) (uint64, labels.Labels) {
	s := a.head.series.getByHash(lset.Hash(), lset)
	if s == nil {
		return 0, nil
	}
	// returned labels must be suitable to pass to Append()
	return s.ref, s.lset
}

func (a *headAppender) log() error {
	if a.head.wal == nil {
		return nil
	}

	buf := a.head.getBytesBuffer()
	defer func() { a.head.putBytesBuffer(buf) }()

	var rec []byte
	var enc record.Encoder

	if len(a.series) > 0 {
		rec = enc.Series(a.series, buf)
		buf = rec[:0]

		if err := a.head.wal.Log(rec); err != nil {
			return errors.Wrap(err, "log series")
		}
	}
	if len(a.samples) > 0 {
		rec = enc.Samples(a.samples, buf)
		buf = rec[:0]

		if err := a.head.wal.Log(rec); err != nil {
			return errors.Wrap(err, "log samples")
		}
	}
	if len(a.exemplars) > 0 {
		rec = enc.Exemplars(exemplarsForEncoding(a.exemplars), buf)
		buf = rec[:0]

		if err := a.head.wal.Log(rec); err != nil {
			return errors.Wrap(err, "log exemplars")
		}
	}
	if len(a.histograms) > 0 {
		rec = enc.Histograms(a.histograms, buf)
		buf = rec[:0]
		if err := a.head.wal.Log(rec); err != nil {
			return errors.Wrap(err, "log histograms")
		}
	}
	return nil
}

func exemplarsForEncoding(es []exemplarWithSeriesRef) []record.RefExemplar {
	ret := make([]record.RefExemplar, 0, len(es))
	for _, e := range es {
		ret = append(ret, record.RefExemplar{
			Ref:    e.ref,
			T:      e.exemplar.Ts,
			V:      e.exemplar.Value,
			Labels: e.exemplar.Labels,
		})
	}
	return ret
}

func (a *headAppender) Commit() (err error) {
	if a.closed {
		return ErrAppenderClosed
	}
	defer func() { a.closed = true }()

	if err := a.log(); err != nil {
		_ = a.Rollback() // Most likely the same error will happen again.
		return errors.Wrap(err, "write to WAL")
	}

	// No errors logging to WAL, so pass the exemplars along to the in memory storage.
	for _, e := range a.exemplars {
		s := a.head.series.getByID(e.ref)
		// We don't instrument exemplar appends here, all is instrumented by storage.
		if err := a.head.exemplars.AddExemplar(s.lset, e.exemplar); err != nil {
			if err == storage.ErrOutOfOrderExemplar {
				continue
			}
			level.Debug(a.head.logger).Log("msg", "Unknown error while adding exemplar", "err", err)
		}
	}

	defer a.head.metrics.activeAppenders.Dec()
	defer a.head.putAppendBuffer(a.samples)
	defer a.head.putSeriesBuffer(a.sampleSeries)
	defer a.head.putExemplarBuffer(a.exemplars)
	defer a.head.iso.closeAppend(a.appendID)

	total := len(a.samples)
	var series *memSeries
	for i, s := range a.samples {
		series = a.sampleSeries[i]
		series.Lock()
		ok, chunkCreated := series.append(s.T, s.V, a.appendID, a.head.chunkDiskMapper)
		series.cleanupAppendIDsBelow(a.cleanupAppendIDsBelow)
		series.pendingCommit = false
		series.Unlock()

		if !ok {
			total--
			a.head.metrics.outOfOrderSamples.Inc()
		}
		if chunkCreated {
			a.head.metrics.chunks.Inc()
			a.head.metrics.chunksCreated.Inc()
		}
	}

	total += len(a.histograms) // TODO: different metric?
	for i, s := range a.histograms {
		series = a.histogramSeries[i]
		series.Lock()
		ok, chunkCreated := series.appendHistogram(s.T, s.H, a.appendID, a.head.chunkDiskMapper)
		series.cleanupAppendIDsBelow(a.cleanupAppendIDsBelow)
		series.pendingCommit = false
		series.Unlock()

		if ok {
			a.head.metrics.sparseHistogramSamplesTotal.Inc()
		} else {
			total--
			a.head.metrics.outOfOrderSamples.Inc()
		}
		if chunkCreated {
			a.head.metrics.chunks.Inc()
			a.head.metrics.chunksCreated.Inc()
		}
	}

	a.head.metrics.samplesAppended.Add(float64(total))
	a.head.updateMinMaxTime(a.mint, a.maxt)

	return nil
}

// append adds the sample (t, v) to the series. The caller also has to provide
// the appendID for isolation. (The appendID can be zero, which results in no
// isolation for this append.)
// It is unsafe to call this concurrently with s.iterator(...) without holding the series lock.
func (s *memSeries) append(t int64, v float64, appendID uint64, chunkDiskMapper *chunks.ChunkDiskMapper) (sampleInOrder, chunkCreated bool) {
	c, sampleInOrder, chunkCreated := s.appendPreprocessor(t, chunkenc.EncXOR, chunkDiskMapper)
	if !sampleInOrder {
		return sampleInOrder, chunkCreated
	}

	s.app.Append(t, v)

	c.maxTime = t

	s.sampleBuf[0] = s.sampleBuf[1]
	s.sampleBuf[1] = s.sampleBuf[2]
	s.sampleBuf[2] = s.sampleBuf[3]
	s.sampleBuf[3] = sample{t: t, v: v}

	if appendID > 0 {
		s.txs.add(appendID)
	}

	return true, chunkCreated
}

// appendHistogram adds the sparse histogram.
// It is unsafe to call this concurrently with s.iterator(...) without holding the series lock.
func (s *memSeries) appendHistogram(t int64, sh histogram.SparseHistogram, appendID uint64, chunkDiskMapper *chunks.ChunkDiskMapper) (sampleInOrder, chunkCreated bool) {
	// Head controls the execution of recoding, so that we own the proper chunk reference afterwards.
	// We check for Appendable before appendPreprocessor because in case it ends up creating a new chunk,
	// we need to know if there was also a counter reset or not to set the meta properly.
	app, _ := s.app.(*chunkenc.HistoAppender)
	var (
		posInterjections, negInterjections []chunkenc.Interjection
		okToAppend, counterReset           bool
	)
	if app != nil {
		posInterjections, negInterjections, okToAppend, counterReset = app.Appendable(sh)
	}

	c, sampleInOrder, chunkCreated := s.appendPreprocessor(t, chunkenc.EncSHS, chunkDiskMapper)
	if !sampleInOrder {
		return sampleInOrder, chunkCreated
	}

	if !chunkCreated {
		// We have 3 cases here
		// !okToAppend -> we need to cut a new chunk
		// okToAppend but we have interjections -> existing chunk needs recoding before we can append our histogram
		// okToAppend and no interjections -> chunk is ready to support our histogram
		if !okToAppend || counterReset {
			c = s.cutNewHeadChunk(t, chunkenc.EncSHS, chunkDiskMapper)
			chunkCreated = true
		} else if len(posInterjections) > 0 || len(negInterjections) > 0 {
			// new buckets have appeared. we need to recode all prior histograms within the chunk before we can process this one.
			chunk, app := app.Recode(posInterjections, negInterjections, sh.PositiveSpans, sh.NegativeSpans)
			s.headChunk = &memChunk{
				minTime: s.headChunk.minTime,
				maxTime: s.headChunk.maxTime,
				chunk:   chunk,
			}
			s.app = app
		}
	}

	if chunkCreated {
		hc := s.headChunk.chunk.(*chunkenc.HistoChunk)
		header := chunkenc.UnknownCounterReset
		if counterReset {
			header = chunkenc.CounterReset
		} else if okToAppend {
			header = chunkenc.NotCounterReset
		}
		hc.SetCounterResetHeader(header)
	}

	s.app.AppendHistogram(t, sh)
	s.sparseHistogramSeries = true

	c.maxTime = t

	s.histBuf[0] = s.histBuf[1]
	s.histBuf[1] = s.histBuf[2]
	s.histBuf[2] = s.histBuf[3]
	s.histBuf[3] = hist{t: t, h: sh}

	if appendID > 0 {
		s.txs.add(appendID)
	}

	return true, chunkCreated
}

// appendPreprocessor takes care of cutting new chunks and m-mapping old chunks.
// It is unsafe to call this concurrently with s.iterator(...) without holding the series lock.
// This should be called only when appending data.
func (s *memSeries) appendPreprocessor(t int64, e chunkenc.Encoding, chunkDiskMapper *chunks.ChunkDiskMapper) (c *memChunk, sampleInOrder, chunkCreated bool) {
	// Based on Gorilla white papers this offers near-optimal compression ratio
	// so anything bigger that this has diminishing returns and increases
	// the time range within which we have to decompress all samples.
	const samplesPerChunk = 120

	c = s.head()

	if c == nil {
		if len(s.mmappedChunks) > 0 && s.mmappedChunks[len(s.mmappedChunks)-1].maxTime >= t {
			// Out of order sample. Sample timestamp is already in the mmaped chunks, so ignore it.
			return c, false, false
		}
		// There is no chunk in this series yet, create the first chunk for the sample.
		c = s.cutNewHeadChunk(t, e, chunkDiskMapper)
		chunkCreated = true
	}

	// Out of order sample.
	if c.maxTime >= t {
		return c, false, chunkCreated
	}

	numSamples := c.chunk.NumSamples()
	if numSamples == 0 {
		// It could be the new chunk created after reading the chunk snapshot,
		// hence we fix the minTime of the chunk here.
		c.minTime = t
		s.nextAt = rangeForTimestamp(c.minTime, s.chunkRange)
	}

<<<<<<< HEAD
=======
	numSamples := c.chunk.NumSamples()
	if numSamples == 0 {
		// It could be the new chunk created after reading the chunk snapshot,
		// hence we fix the minTime of the chunk here.
		c.minTime = t
		s.nextAt = rangeForTimestamp(c.minTime, s.chunkRange)
	}

>>>>>>> b8785271
	// If we reach 25% of a chunk's desired sample count, predict an end time
	// for this chunk that will try to make samples equally distributed within
	// the remaining chunks in the current chunk range.
	// At latest it must happen at the timestamp set when the chunk was cut.
	if numSamples == samplesPerChunk/4 {
		s.nextAt = computeChunkEndTime(c.minTime, c.maxTime, s.nextAt)
	}
	if t >= s.nextAt {
		c = s.cutNewHeadChunk(t, e, chunkDiskMapper)
		chunkCreated = true
	}
	return c, true, chunkCreated
}

// computeChunkEndTime estimates the end timestamp based the beginning of a
// chunk, its current timestamp and the upper bound up to which we insert data.
// It assumes that the time range is 1/4 full.
// Assuming that the samples will keep arriving at the same rate, it will make the
// remaining n chunks within this chunk range (before max) equally sized.
func computeChunkEndTime(start, cur, max int64) int64 {
	n := (max - start) / ((cur - start + 1) * 4)
	if n <= 1 {
		return max
	}
	return start + (max-start)/n
}

func (s *memSeries) cutNewHeadChunk(mint int64, e chunkenc.Encoding, chunkDiskMapper *chunks.ChunkDiskMapper) *memChunk {
	s.mmapCurrentHeadChunk(chunkDiskMapper)

	s.headChunk = &memChunk{
		minTime: mint,
		maxTime: math.MinInt64,
	}

	if chunkenc.IsValidEncoding(e) {
		var err error
		s.headChunk.chunk, err = chunkenc.NewEmptyChunk(e)
		if err != nil {
			panic(err) // This should never happen.
		}
	} else {
		s.headChunk.chunk = chunkenc.NewXORChunk()
	}

	// Set upper bound on when the next chunk must be started. An earlier timestamp
	// may be chosen dynamically at a later point.
	s.nextAt = rangeForTimestamp(mint, s.chunkRange)

	app, err := s.headChunk.chunk.Appender()
	if err != nil {
		panic(err)
	}
	s.app = app
	return s.headChunk
}

func (s *memSeries) mmapCurrentHeadChunk(chunkDiskMapper *chunks.ChunkDiskMapper) {
	if s.headChunk == nil || s.headChunk.chunk.NumSamples() == 0 {
		// There is no head chunk, so nothing to m-map here.
		return
	}

	chunkRef, err := chunkDiskMapper.WriteChunk(s.ref, s.headChunk.minTime, s.headChunk.maxTime, s.headChunk.chunk)
	if err != nil {
		if err != chunks.ErrChunkDiskMapperClosed {
			panic(err)
		}
	}
	s.mmappedChunks = append(s.mmappedChunks, &mmappedChunk{
		ref:        chunkRef,
		numSamples: uint16(s.headChunk.chunk.NumSamples()),
		minTime:    s.headChunk.minTime,
		maxTime:    s.headChunk.maxTime,
	})
}

func (a *headAppender) Rollback() (err error) {
	if a.closed {
		return ErrAppenderClosed
	}
	defer func() { a.closed = true }()
	defer a.head.metrics.activeAppenders.Dec()
	defer a.head.iso.closeAppend(a.appendID)
	defer a.head.putSeriesBuffer(a.sampleSeries)

	var series *memSeries
	for i := range a.samples {
		series = a.sampleSeries[i]
		series.Lock()
		series.cleanupAppendIDsBelow(a.cleanupAppendIDsBelow)
		series.pendingCommit = false
		series.Unlock()
	}
	a.head.putAppendBuffer(a.samples)
	a.head.putExemplarBuffer(a.exemplars)
	a.samples = nil
	a.exemplars = nil

	// Series are created in the head memory regardless of rollback. Thus we have
	// to log them to the WAL in any case.
	return a.log()
}<|MERGE_RESOLUTION|>--- conflicted
+++ resolved
@@ -706,17 +706,6 @@
 		s.nextAt = rangeForTimestamp(c.minTime, s.chunkRange)
 	}
 
-<<<<<<< HEAD
-=======
-	numSamples := c.chunk.NumSamples()
-	if numSamples == 0 {
-		// It could be the new chunk created after reading the chunk snapshot,
-		// hence we fix the minTime of the chunk here.
-		c.minTime = t
-		s.nextAt = rangeForTimestamp(c.minTime, s.chunkRange)
-	}
-
->>>>>>> b8785271
 	// If we reach 25% of a chunk's desired sample count, predict an end time
 	// for this chunk that will try to make samples equally distributed within
 	// the remaining chunks in the current chunk range.
