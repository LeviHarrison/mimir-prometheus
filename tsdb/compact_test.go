--- conflicted
+++ resolved
@@ -1497,7 +1497,6 @@
 	}
 }
 
-<<<<<<< HEAD
 func TestOpenBlocksForCompaction(t *testing.T) {
 	dir := t.TempDir()
 
@@ -1611,7 +1610,8 @@
 	}
 
 	require.Equal(t, blockIDs, dirBlockIDs)
-=======
+}
+
 func TestHeadCompactionWithHistograms(t *testing.T) {
 	head, _ := newTestHead(t, DefaultBlockDuration, false)
 	t.Cleanup(func() {
@@ -2122,7 +2122,6 @@
 		require.Greater(t, len(expHists[k]), 0)
 	}
 	testQuery()
->>>>>>> 1338e98f
 }
 
 func TestCompactBlockMetas(t *testing.T) {
