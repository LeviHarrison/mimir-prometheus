--- conflicted
+++ resolved
@@ -95,21 +95,12 @@
 			// Generate postings.
 			for l := 0; l < testData.numLabels; l++ {
 				labelName := strconv.Itoa(l)
-<<<<<<< HEAD
-				p.m[labelName] = map[string][]uint64{}
-
-				for v := 0; v < testData.numValuesPerLabel; v++ {
-					refs := make([]uint64, testData.numRefsPerValue)
-					for j := range refs {
-						refs[j] = rand.Uint64()
-=======
 				p.m[labelName] = map[string][]storage.SeriesRef{}
 
 				for v := 0; v < testData.numValuesPerLabel; v++ {
 					refs := make([]storage.SeriesRef, testData.numRefsPerValue)
 					for j := range refs {
 						refs[j] = storage.SeriesRef(rand.Uint64())
->>>>>>> 86b600f5
 					}
 
 					labelValue := strconv.Itoa(v)
