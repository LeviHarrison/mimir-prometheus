--- conflicted
+++ resolved
@@ -332,7 +332,6 @@
 }
 
 type headMetrics struct {
-<<<<<<< HEAD
 	activeAppenders           prometheus.Gauge
 	series                    prometheus.GaugeFunc
 	seriesCreated             prometheus.Counter
@@ -359,35 +358,10 @@
 	mmapChunkCorruptionTotal  prometheus.Counter
 	snapshotReplayErrorTotal  prometheus.Counter // Will be either 0 or 1.
 	oooHistogram              prometheus.Histogram
-=======
-	activeAppenders          prometheus.Gauge
-	series                   prometheus.GaugeFunc
-	seriesCreated            prometheus.Counter
-	seriesRemoved            prometheus.Counter
-	seriesNotFound           prometheus.Counter
-	chunks                   prometheus.Gauge
-	chunksCreated            prometheus.Counter
-	chunksRemoved            prometheus.Counter
-	gcDuration               prometheus.Summary
-	samplesAppended          prometheus.Counter
-	outOfBoundSamples        prometheus.Counter
-	outOfOrderSamples        prometheus.Counter
-	walTruncateDuration      prometheus.Summary
-	walCorruptionsTotal      prometheus.Counter
-	walTotalReplayDuration   prometheus.Gauge
-	headTruncateFail         prometheus.Counter
-	headTruncateTotal        prometheus.Counter
-	checkpointDeleteFail     prometheus.Counter
-	checkpointDeleteTotal    prometheus.Counter
-	checkpointCreationFail   prometheus.Counter
-	checkpointCreationTotal  prometheus.Counter
-	mmapChunkCorruptionTotal prometheus.Counter
-	snapshotReplayErrorTotal prometheus.Counter // Will be either 0 or 1.
 
 	// Sparse histogram metrics for experiments.
 	// TODO: remove these in the final version.
 	histogramSamplesTotal prometheus.Counter
->>>>>>> 1338e98f
 }
 
 func newHeadMetrics(h *Head, r prometheus.Registerer) *headMetrics {
@@ -494,7 +468,6 @@
 			Name: "prometheus_tsdb_snapshot_replay_error_total",
 			Help: "Total number snapshot replays that failed.",
 		}),
-<<<<<<< HEAD
 		oooHistogram: prometheus.NewHistogram(prometheus.HistogramOpts{
 			Name: "prometheus_tsdb_sample_ooo_delta",
 			Help: "Delta in seconds by which a sample is considered out of order (reported regardless of OOO time window and whether sample is accepted or not).",
@@ -508,11 +481,10 @@
 				60 * 60 * 6,  // 6h
 				60 * 60 * 12, // 12h
 			},
-=======
+		}),
 		histogramSamplesTotal: prometheus.NewCounter(prometheus.CounterOpts{
 			Name: "prometheus_tsdb_histogram_samples_total",
 			Help: "Total number of histograms samples added.",
->>>>>>> 1338e98f
 		}),
 	}
 
@@ -543,11 +515,8 @@
 			m.checkpointCreationTotal,
 			m.mmapChunkCorruptionTotal,
 			m.snapshotReplayErrorTotal,
-<<<<<<< HEAD
 			m.oooHistogram,
-=======
 			m.histogramSamplesTotal,
->>>>>>> 1338e98f
 			// Metrics bound to functions and not needed in tests
 			// can be created and registered on the spot.
 			prometheus.NewGaugeFunc(prometheus.GaugeOpts{
