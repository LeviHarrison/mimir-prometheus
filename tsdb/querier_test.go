// Copyright 2017 The Prometheus Authors
// Licensed under the Apache License, Version 2.0 (the "License");
// you may not use this file except in compliance with the License.
// You may obtain a copy of the License at
//
// http://www.apache.org/licenses/LICENSE-2.0
//
// Unless required by applicable law or agreed to in writing, software
// distributed under the License is distributed on an "AS IS" BASIS,
// WITHOUT WARRANTIES OR CONDITIONS OF ANY KIND, either express or implied.
// See the License for the specific language governing permissions and
// limitations under the License.

package tsdb

import (
	"context"
	"fmt"
	"math"
	"math/rand"
	"path/filepath"
	"sort"
	"strconv"
	"testing"
	"time"

	"github.com/pkg/errors"
	"github.com/stretchr/testify/require"

	"github.com/prometheus/prometheus/model/labels"
	"github.com/prometheus/prometheus/storage"
	"github.com/prometheus/prometheus/tsdb/chunkenc"
	"github.com/prometheus/prometheus/tsdb/chunks"
	"github.com/prometheus/prometheus/tsdb/index"
	"github.com/prometheus/prometheus/tsdb/tombstones"
	"github.com/prometheus/prometheus/tsdb/tsdbutil"
)

// TODO(bwplotka): Replace those mocks with remote.concreteSeriesSet.
type mockSeriesSet struct {
	next   func() bool
	series func() storage.Series
	ws     func() storage.Warnings
	err    func() error
}

func (m *mockSeriesSet) Next() bool                 { return m.next() }
func (m *mockSeriesSet) At() storage.Series         { return m.series() }
func (m *mockSeriesSet) Err() error                 { return m.err() }
func (m *mockSeriesSet) Warnings() storage.Warnings { return m.ws() }

func newMockSeriesSet(list []storage.Series) *mockSeriesSet {
	i := -1
	return &mockSeriesSet{
		next: func() bool {
			i++
			return i < len(list)
		},
		series: func() storage.Series {
			return list[i]
		},
		err: func() error { return nil },
		ws:  func() storage.Warnings { return nil },
	}
}

type mockChunkSeriesSet struct {
	next   func() bool
	series func() storage.ChunkSeries
	ws     func() storage.Warnings
	err    func() error
}

func (m *mockChunkSeriesSet) Next() bool                 { return m.next() }
func (m *mockChunkSeriesSet) At() storage.ChunkSeries    { return m.series() }
func (m *mockChunkSeriesSet) Err() error                 { return m.err() }
func (m *mockChunkSeriesSet) Warnings() storage.Warnings { return m.ws() }

func newMockChunkSeriesSet(list []storage.ChunkSeries) *mockChunkSeriesSet {
	i := -1
	return &mockChunkSeriesSet{
		next: func() bool {
			i++
			return i < len(list)
		},
		series: func() storage.ChunkSeries {
			return list[i]
		},
		err: func() error { return nil },
		ws:  func() storage.Warnings { return nil },
	}
}

type seriesSamples struct {
	lset   map[string]string
	chunks [][]sample
}

// Index: labels -> postings -> chunkMetas -> chunkRef
// ChunkReader: ref -> vals
func createIdxChkReaders(t *testing.T, tc []seriesSamples) (IndexReader, ChunkReader, int64, int64) {
	sort.Slice(tc, func(i, j int) bool {
		return labels.Compare(labels.FromMap(tc[i].lset), labels.FromMap(tc[i].lset)) < 0
	})

	postings := index.NewMemPostings()
	chkReader := mockChunkReader(make(map[chunks.ChunkRef]chunkenc.Chunk))
	lblIdx := make(map[string]map[string]struct{})
	mi := newMockIndex()
	blockMint := int64(math.MaxInt64)
	blockMaxt := int64(math.MinInt64)

	var chunkRef chunks.ChunkRef
	for i, s := range tc {
		i = i + 1 // 0 is not a valid posting.
		metas := make([]chunks.Meta, 0, len(s.chunks))
		for _, chk := range s.chunks {
			if chk[0].t < blockMint {
				blockMint = chk[0].t
			}
			if chk[len(chk)-1].t > blockMaxt {
				blockMaxt = chk[len(chk)-1].t
			}

			metas = append(metas, chunks.Meta{
				MinTime: chk[0].t,
				MaxTime: chk[len(chk)-1].t,
				Ref:     chunkRef,
			})

			chunk := chunkenc.NewXORChunk()
			app, _ := chunk.Appender()
			for _, smpl := range chk {
				app.Append(smpl.t, smpl.v)
			}
			chkReader[chunkRef] = chunk
			chunkRef++
		}
		ls := labels.FromMap(s.lset)
		require.NoError(t, mi.AddSeries(storage.SeriesRef(i), ls, metas...))

		postings.Add(storage.SeriesRef(i), ls)

		for _, l := range ls {
			vs, present := lblIdx[l.Name]
			if !present {
				vs = map[string]struct{}{}
				lblIdx[l.Name] = vs
			}
			vs[l.Value] = struct{}{}
		}
	}

	require.NoError(t, postings.Iter(func(l labels.Label, p index.Postings) error {
		return mi.WritePostings(l.Name, l.Value, p)
	}))
	return mi, chkReader, blockMint, blockMaxt
}

type blockQuerierTestCase struct {
	mint, maxt int64
	ms         []*labels.Matcher
	hints      *storage.SelectHints
	exp        storage.SeriesSet
	expChks    storage.ChunkSeriesSet
}

func testBlockQuerier(t *testing.T, c blockQuerierTestCase, ir IndexReader, cr ChunkReader, stones *tombstones.MemTombstones) {
	t.Run("sample", func(t *testing.T) {
		q := blockQuerier{
			blockBaseQuerier: &blockBaseQuerier{
				index:      ir,
				chunks:     cr,
				tombstones: stones,

				mint: c.mint,
				maxt: c.maxt,
			},
		}

		res := q.Select(false, c.hints, c.ms...)
		defer func() { require.NoError(t, q.Close()) }()

		for {
			eok, rok := c.exp.Next(), res.Next()
			require.Equal(t, eok, rok)

			if !eok {
				require.Equal(t, 0, len(res.Warnings()))
				break
			}
			sexp := c.exp.At()
			sres := res.At()
			require.Equal(t, sexp.Labels(), sres.Labels())

			smplExp, errExp := storage.ExpandSamples(sexp.Iterator(), nil)
			smplRes, errRes := storage.ExpandSamples(sres.Iterator(), nil)

			require.Equal(t, errExp, errRes)
			require.Equal(t, smplExp, smplRes)
		}
		require.NoError(t, res.Err())
	})

	t.Run("chunk", func(t *testing.T) {
		q := blockChunkQuerier{
			blockBaseQuerier: &blockBaseQuerier{
				index:      ir,
				chunks:     cr,
				tombstones: stones,

				mint: c.mint,
				maxt: c.maxt,
			},
		}
		res := q.Select(false, c.hints, c.ms...)
		defer func() { require.NoError(t, q.Close()) }()

		for {
			eok, rok := c.expChks.Next(), res.Next()
			require.Equal(t, eok, rok)

			if !eok {
				require.Equal(t, 0, len(res.Warnings()))
				break
			}
			sexpChks := c.expChks.At()
			sres := res.At()

			require.Equal(t, sexpChks.Labels(), sres.Labels())

			chksExp, errExp := storage.ExpandChunks(sexpChks.Iterator())
			rmChunkRefs(chksExp)
			chksRes, errRes := storage.ExpandChunks(sres.Iterator())
			rmChunkRefs(chksRes)
			require.Equal(t, errExp, errRes)
			require.Equal(t, chksExp, chksRes)
		}
		require.NoError(t, res.Err())
	})
}

func TestBlockQuerier(t *testing.T) {
	for _, c := range []blockQuerierTestCase{
		{
			mint:    0,
			maxt:    0,
			ms:      []*labels.Matcher{},
			exp:     newMockSeriesSet([]storage.Series{}),
			expChks: newMockChunkSeriesSet([]storage.ChunkSeries{}),
		},
		{
			mint:    0,
			maxt:    0,
			ms:      []*labels.Matcher{labels.MustNewMatcher(labels.MatchEqual, "a", "a")},
			exp:     newMockSeriesSet([]storage.Series{}),
			expChks: newMockChunkSeriesSet([]storage.ChunkSeries{}),
		},
		{
			mint:    1,
			maxt:    0,
			ms:      []*labels.Matcher{labels.MustNewMatcher(labels.MatchEqual, "a", "a")},
			exp:     newMockSeriesSet([]storage.Series{}),
			expChks: newMockChunkSeriesSet([]storage.ChunkSeries{}),
		},
		{
			mint:    math.MinInt64,
			maxt:    math.MaxInt64,
			ms:      []*labels.Matcher{labels.MustNewMatcher(labels.MatchEqual, "a", "x")},
			exp:     newMockSeriesSet([]storage.Series{}),
			expChks: newMockChunkSeriesSet([]storage.ChunkSeries{}),
		},
		{
			mint: math.MinInt64,
			maxt: math.MaxInt64,
			ms:   []*labels.Matcher{labels.MustNewMatcher(labels.MatchRegexp, "a", ".*")},
			exp: newMockSeriesSet([]storage.Series{
				storage.NewListSeries(labels.Labels{{Name: "a", Value: "a"}},
					[]tsdbutil.Sample{sample{1, 2, nil, nil}, sample{2, 3, nil, nil}, sample{3, 4, nil, nil}, sample{5, 2, nil, nil}, sample{6, 3, nil, nil}, sample{7, 4, nil, nil}},
				),
				storage.NewListSeries(labels.Labels{{Name: "a", Value: "a"}, {Name: "b", Value: "b"}},
					[]tsdbutil.Sample{sample{1, 1, nil, nil}, sample{2, 2, nil, nil}, sample{3, 3, nil, nil}, sample{5, 3, nil, nil}, sample{6, 6, nil, nil}},
				),
				storage.NewListSeries(labels.Labels{{Name: "b", Value: "b"}},
					[]tsdbutil.Sample{sample{1, 3, nil, nil}, sample{2, 2, nil, nil}, sample{3, 6, nil, nil}, sample{5, 1, nil, nil}, sample{6, 7, nil, nil}, sample{7, 2, nil, nil}},
				),
			}),
			expChks: newMockChunkSeriesSet([]storage.ChunkSeries{
				storage.NewListChunkSeriesFromSamples(labels.Labels{{Name: "a", Value: "a"}},
					[]tsdbutil.Sample{sample{1, 2, nil, nil}, sample{2, 3, nil, nil}, sample{3, 4, nil, nil}}, []tsdbutil.Sample{sample{5, 2, nil, nil}, sample{6, 3, nil, nil}, sample{7, 4, nil, nil}},
				),
				storage.NewListChunkSeriesFromSamples(labels.Labels{{Name: "a", Value: "a"}, {Name: "b", Value: "b"}},
					[]tsdbutil.Sample{sample{1, 1, nil, nil}, sample{2, 2, nil, nil}, sample{3, 3, nil, nil}}, []tsdbutil.Sample{sample{5, 3, nil, nil}, sample{6, 6, nil, nil}},
				),
				storage.NewListChunkSeriesFromSamples(labels.Labels{{Name: "b", Value: "b"}},
					[]tsdbutil.Sample{sample{1, 3, nil, nil}, sample{2, 2, nil, nil}, sample{3, 6, nil, nil}}, []tsdbutil.Sample{sample{5, 1, nil, nil}, sample{6, 7, nil, nil}, sample{7, 2, nil, nil}},
				),
			}),
		},
		{
			mint: 2,
			maxt: 6,
			ms:   []*labels.Matcher{labels.MustNewMatcher(labels.MatchEqual, "a", "a")},
			exp: newMockSeriesSet([]storage.Series{
				storage.NewListSeries(labels.Labels{{Name: "a", Value: "a"}},
					[]tsdbutil.Sample{sample{2, 3, nil, nil}, sample{3, 4, nil, nil}, sample{5, 2, nil, nil}, sample{6, 3, nil, nil}},
				),
				storage.NewListSeries(labels.Labels{{Name: "a", Value: "a"}, {Name: "b", Value: "b"}},
					[]tsdbutil.Sample{sample{2, 2, nil, nil}, sample{3, 3, nil, nil}, sample{5, 3, nil, nil}, sample{6, 6, nil, nil}},
				),
			}),
			expChks: newMockChunkSeriesSet([]storage.ChunkSeries{
				storage.NewListChunkSeriesFromSamples(labels.Labels{{Name: "a", Value: "a"}},
					[]tsdbutil.Sample{sample{2, 3, nil, nil}, sample{3, 4, nil, nil}}, []tsdbutil.Sample{sample{5, 2, nil, nil}, sample{6, 3, nil, nil}},
				),
				storage.NewListChunkSeriesFromSamples(labels.Labels{{Name: "a", Value: "a"}, {Name: "b", Value: "b"}},
					[]tsdbutil.Sample{sample{2, 2, nil, nil}, sample{3, 3, nil, nil}}, []tsdbutil.Sample{sample{5, 3, nil, nil}, sample{6, 6, nil, nil}},
				),
			}),
		},
		{
			// This test runs a query disabling trimming. All chunks containing at least 1 sample within the queried
			// time range will be returned.
			mint:  2,
			maxt:  6,
			hints: &storage.SelectHints{Start: 2, End: 6, DisableTrimming: true},
			ms:    []*labels.Matcher{labels.MustNewMatcher(labels.MatchEqual, "a", "a")},
			exp: newMockSeriesSet([]storage.Series{
				storage.NewListSeries(labels.Labels{{Name: "a", Value: "a"}},
					[]tsdbutil.Sample{sample{1, 2, nil, nil}, sample{2, 3, nil, nil}, sample{3, 4, nil, nil}, sample{5, 2, nil, nil}, sample{6, 3, nil, nil}, sample{7, 4, nil, nil}},
				),
				storage.NewListSeries(labels.Labels{{Name: "a", Value: "a"}, {Name: "b", Value: "b"}},
					[]tsdbutil.Sample{sample{1, 1, nil, nil}, sample{2, 2, nil, nil}, sample{3, 3, nil, nil}, sample{5, 3, nil, nil}, sample{6, 6, nil, nil}},
				),
			}),
			expChks: newMockChunkSeriesSet([]storage.ChunkSeries{
				storage.NewListChunkSeriesFromSamples(labels.Labels{{Name: "a", Value: "a"}},
					[]tsdbutil.Sample{sample{1, 2, nil, nil}, sample{2, 3, nil, nil}, sample{3, 4, nil, nil}},
					[]tsdbutil.Sample{sample{5, 2, nil, nil}, sample{6, 3, nil, nil}, sample{7, 4, nil, nil}},
				),
				storage.NewListChunkSeriesFromSamples(labels.Labels{{Name: "a", Value: "a"}, {Name: "b", Value: "b"}},
					[]tsdbutil.Sample{sample{1, 1, nil, nil}, sample{2, 2, nil, nil}, sample{3, 3, nil, nil}},
					[]tsdbutil.Sample{sample{5, 3, nil, nil}, sample{6, 6, nil, nil}},
				),
			}),
		},
		{
			// This test runs a query disabling trimming. All chunks containing at least 1 sample within the queried
			// time range will be returned.
			mint:  5,
			maxt:  6,
			hints: &storage.SelectHints{Start: 5, End: 6, DisableTrimming: true},
			ms:    []*labels.Matcher{labels.MustNewMatcher(labels.MatchEqual, "a", "a")},
			exp: newMockSeriesSet([]storage.Series{
				storage.NewListSeries(labels.Labels{{Name: "a", Value: "a"}},
					[]tsdbutil.Sample{sample{5, 2, nil, nil}, sample{6, 3, nil, nil}, sample{7, 4, nil, nil}},
				),
				storage.NewListSeries(labels.Labels{{Name: "a", Value: "a"}, {Name: "b", Value: "b"}},
					[]tsdbutil.Sample{sample{5, 3, nil, nil}, sample{6, 6, nil, nil}},
				),
			}),
			expChks: newMockChunkSeriesSet([]storage.ChunkSeries{
				storage.NewListChunkSeriesFromSamples(labels.Labels{{Name: "a", Value: "a"}},
					[]tsdbutil.Sample{sample{5, 2, nil, nil}, sample{6, 3, nil, nil}, sample{7, 4, nil, nil}},
				),
				storage.NewListChunkSeriesFromSamples(labels.Labels{{Name: "a", Value: "a"}, {Name: "b", Value: "b"}},
					[]tsdbutil.Sample{sample{5, 3, nil, nil}, sample{6, 6, nil, nil}},
				),
			}),
		},
	} {
		t.Run("", func(t *testing.T) {
			ir, cr, _, _ := createIdxChkReaders(t, testData)
			testBlockQuerier(t, c, ir, cr, tombstones.NewMemTombstones())
		})
	}
}

func TestBlockQuerier_AgainstHeadWithOpenChunks(t *testing.T) {
	for _, c := range []blockQuerierTestCase{
		{
			mint:    0,
			maxt:    0,
			ms:      []*labels.Matcher{},
			exp:     newMockSeriesSet([]storage.Series{}),
			expChks: newMockChunkSeriesSet([]storage.ChunkSeries{}),
		},
		{
			mint:    0,
			maxt:    0,
			ms:      []*labels.Matcher{labels.MustNewMatcher(labels.MatchEqual, "a", "a")},
			exp:     newMockSeriesSet([]storage.Series{}),
			expChks: newMockChunkSeriesSet([]storage.ChunkSeries{}),
		},
		{
			mint:    1,
			maxt:    0,
			ms:      []*labels.Matcher{labels.MustNewMatcher(labels.MatchEqual, "a", "a")},
			exp:     newMockSeriesSet([]storage.Series{}),
			expChks: newMockChunkSeriesSet([]storage.ChunkSeries{}),
		},
		{
			mint:    math.MinInt64,
			maxt:    math.MaxInt64,
			ms:      []*labels.Matcher{labels.MustNewMatcher(labels.MatchEqual, "a", "x")},
			exp:     newMockSeriesSet([]storage.Series{}),
			expChks: newMockChunkSeriesSet([]storage.ChunkSeries{}),
		},
		{
			mint: math.MinInt64,
			maxt: math.MaxInt64,
			ms:   []*labels.Matcher{labels.MustNewMatcher(labels.MatchRegexp, "a", ".*")},
			exp: newMockSeriesSet([]storage.Series{
				storage.NewListSeries(labels.Labels{{Name: "a", Value: "a"}},
					[]tsdbutil.Sample{sample{1, 2, nil, nil}, sample{2, 3, nil, nil}, sample{3, 4, nil, nil}, sample{5, 2, nil, nil}, sample{6, 3, nil, nil}, sample{7, 4, nil, nil}},
				),
				storage.NewListSeries(labels.Labels{{Name: "a", Value: "a"}, {Name: "b", Value: "b"}},
					[]tsdbutil.Sample{sample{1, 1, nil, nil}, sample{2, 2, nil, nil}, sample{3, 3, nil, nil}, sample{5, 3, nil, nil}, sample{6, 6, nil, nil}},
				),
				storage.NewListSeries(labels.Labels{{Name: "b", Value: "b"}},
					[]tsdbutil.Sample{sample{1, 3, nil, nil}, sample{2, 2, nil, nil}, sample{3, 6, nil, nil}, sample{5, 1, nil, nil}, sample{6, 7, nil, nil}, sample{7, 2, nil, nil}},
				),
			}),
			expChks: newMockChunkSeriesSet([]storage.ChunkSeries{
				storage.NewListChunkSeriesFromSamples(labels.Labels{{Name: "a", Value: "a"}},
					[]tsdbutil.Sample{sample{1, 2, nil, nil}, sample{2, 3, nil, nil}, sample{3, 4, nil, nil}, sample{5, 2, nil, nil}, sample{6, 3, nil, nil}, sample{7, 4, nil, nil}},
				),
				storage.NewListChunkSeriesFromSamples(labels.Labels{{Name: "a", Value: "a"}, {Name: "b", Value: "b"}},
					[]tsdbutil.Sample{sample{1, 1, nil, nil}, sample{2, 2, nil, nil}, sample{3, 3, nil, nil}, sample{5, 3, nil, nil}, sample{6, 6, nil, nil}},
				),
				storage.NewListChunkSeriesFromSamples(labels.Labels{{Name: "b", Value: "b"}},
					[]tsdbutil.Sample{sample{1, 3, nil, nil}, sample{2, 2, nil, nil}, sample{3, 6, nil, nil}, sample{5, 1, nil, nil}, sample{6, 7, nil, nil}, sample{7, 2, nil, nil}},
				),
			}),
		},
		{
			mint: 2,
			maxt: 6,
			ms:   []*labels.Matcher{labels.MustNewMatcher(labels.MatchEqual, "a", "a")},
			exp: newMockSeriesSet([]storage.Series{
				storage.NewListSeries(labels.Labels{{Name: "a", Value: "a"}},
					[]tsdbutil.Sample{sample{2, 3, nil, nil}, sample{3, 4, nil, nil}, sample{5, 2, nil, nil}, sample{6, 3, nil, nil}},
				),
				storage.NewListSeries(labels.Labels{{Name: "a", Value: "a"}, {Name: "b", Value: "b"}},
					[]tsdbutil.Sample{sample{2, 2, nil, nil}, sample{3, 3, nil, nil}, sample{5, 3, nil, nil}, sample{6, 6, nil, nil}},
				),
			}),
			expChks: newMockChunkSeriesSet([]storage.ChunkSeries{
				storage.NewListChunkSeriesFromSamples(labels.Labels{{Name: "a", Value: "a"}},
					[]tsdbutil.Sample{sample{2, 3, nil, nil}, sample{3, 4, nil, nil}, sample{5, 2, nil, nil}, sample{6, 3, nil, nil}},
				),
				storage.NewListChunkSeriesFromSamples(labels.Labels{{Name: "a", Value: "a"}, {Name: "b", Value: "b"}},
					[]tsdbutil.Sample{sample{2, 2, nil, nil}, sample{3, 3, nil, nil}, sample{5, 3, nil, nil}, sample{6, 6, nil, nil}},
				),
			}),
		},
	} {
		t.Run("", func(t *testing.T) {
			opts := DefaultHeadOptions()
			opts.ChunkRange = 2 * time.Hour.Milliseconds()
			h, err := NewHead(nil, nil, nil, nil, opts, nil)
			require.NoError(t, err)
			defer h.Close()

			app := h.Appender(context.Background())
			for _, s := range testData {
				for _, chk := range s.chunks {
					for _, sample := range chk {
						_, err = app.Append(0, labels.FromMap(s.lset), sample.t, sample.v)
						require.NoError(t, err)
					}
				}
			}
			require.NoError(t, app.Commit())

			hr := NewRangeHead(h, c.mint, c.maxt)
			ir, err := hr.Index()
			require.NoError(t, err)
			defer ir.Close()

			cr, err := hr.Chunks()
			require.NoError(t, err)
			defer cr.Close()

			testBlockQuerier(t, c, ir, cr, tombstones.NewMemTombstones())
		})
	}
}

var testData = []seriesSamples{
	{
		lset: map[string]string{"a": "a"},
		chunks: [][]sample{
			{{1, 2, nil, nil}, {2, 3, nil, nil}, {3, 4, nil, nil}},
			{{5, 2, nil, nil}, {6, 3, nil, nil}, {7, 4, nil, nil}},
		},
	},
	{
		lset: map[string]string{"a": "a", "b": "b"},
		chunks: [][]sample{
			{{1, 1, nil, nil}, {2, 2, nil, nil}, {3, 3, nil, nil}},
			{{5, 3, nil, nil}, {6, 6, nil, nil}},
		},
	},
	{
		lset: map[string]string{"b": "b"},
		chunks: [][]sample{
			{{1, 3, nil, nil}, {2, 2, nil, nil}, {3, 6, nil, nil}},
			{{5, 1, nil, nil}, {6, 7, nil, nil}, {7, 2, nil, nil}},
		},
	},
}

func TestBlockQuerierDelete(t *testing.T) {
	stones := tombstones.NewTestMemTombstones([]tombstones.Intervals{
		{{Mint: 1, Maxt: 3}},
		{{Mint: 1, Maxt: 3}, {Mint: 6, Maxt: 10}},
		{{Mint: 6, Maxt: 10}},
	})

	for _, c := range []blockQuerierTestCase{
		{
			mint:    0,
			maxt:    0,
			ms:      []*labels.Matcher{},
			exp:     newMockSeriesSet([]storage.Series{}),
			expChks: newMockChunkSeriesSet([]storage.ChunkSeries{}),
		},
		{
			mint:    0,
			maxt:    0,
			ms:      []*labels.Matcher{labels.MustNewMatcher(labels.MatchEqual, "a", "a")},
			exp:     newMockSeriesSet([]storage.Series{}),
			expChks: newMockChunkSeriesSet([]storage.ChunkSeries{}),
		},
		{
			mint:    1,
			maxt:    0,
			ms:      []*labels.Matcher{labels.MustNewMatcher(labels.MatchEqual, "a", "a")},
			exp:     newMockSeriesSet([]storage.Series{}),
			expChks: newMockChunkSeriesSet([]storage.ChunkSeries{}),
		},
		{
			mint:    math.MinInt64,
			maxt:    math.MaxInt64,
			ms:      []*labels.Matcher{labels.MustNewMatcher(labels.MatchEqual, "a", "x")},
			exp:     newMockSeriesSet([]storage.Series{}),
			expChks: newMockChunkSeriesSet([]storage.ChunkSeries{}),
		},
		{
			mint: math.MinInt64,
			maxt: math.MaxInt64,
			ms:   []*labels.Matcher{labels.MustNewMatcher(labels.MatchRegexp, "a", ".*")},
			exp: newMockSeriesSet([]storage.Series{
				storage.NewListSeries(labels.Labels{{Name: "a", Value: "a"}},
					[]tsdbutil.Sample{sample{5, 2, nil, nil}, sample{6, 3, nil, nil}, sample{7, 4, nil, nil}},
				),
				storage.NewListSeries(labels.Labels{{Name: "a", Value: "a"}, {Name: "b", Value: "b"}},
					[]tsdbutil.Sample{sample{5, 3, nil, nil}},
				),
				storage.NewListSeries(labels.Labels{{Name: "b", Value: "b"}},
					[]tsdbutil.Sample{sample{1, 3, nil, nil}, sample{2, 2, nil, nil}, sample{3, 6, nil, nil}, sample{5, 1, nil, nil}},
				),
			}),
			expChks: newMockChunkSeriesSet([]storage.ChunkSeries{
				storage.NewListChunkSeriesFromSamples(labels.Labels{{Name: "a", Value: "a"}},
					[]tsdbutil.Sample{sample{5, 2, nil, nil}, sample{6, 3, nil, nil}, sample{7, 4, nil, nil}},
				),
				storage.NewListChunkSeriesFromSamples(labels.Labels{{Name: "a", Value: "a"}, {Name: "b", Value: "b"}},
					[]tsdbutil.Sample{sample{5, 3, nil, nil}},
				),
				storage.NewListChunkSeriesFromSamples(labels.Labels{{Name: "b", Value: "b"}},
					[]tsdbutil.Sample{sample{1, 3, nil, nil}, sample{2, 2, nil, nil}, sample{3, 6, nil, nil}}, []tsdbutil.Sample{sample{5, 1, nil, nil}},
				),
			}),
		},
		{
			mint: 2,
			maxt: 6,
			ms:   []*labels.Matcher{labels.MustNewMatcher(labels.MatchEqual, "a", "a")},
			exp: newMockSeriesSet([]storage.Series{
				storage.NewListSeries(labels.Labels{{Name: "a", Value: "a"}},
					[]tsdbutil.Sample{sample{5, 2, nil, nil}, sample{6, 3, nil, nil}},
				),
				storage.NewListSeries(labels.Labels{{Name: "a", Value: "a"}, {Name: "b", Value: "b"}},
					[]tsdbutil.Sample{sample{5, 3, nil, nil}},
				),
			}),
			expChks: newMockChunkSeriesSet([]storage.ChunkSeries{
				storage.NewListChunkSeriesFromSamples(labels.Labels{{Name: "a", Value: "a"}},
					[]tsdbutil.Sample{sample{5, 2, nil, nil}, sample{6, 3, nil, nil}},
				),
				storage.NewListChunkSeriesFromSamples(labels.Labels{{Name: "a", Value: "a"}, {Name: "b", Value: "b"}},
					[]tsdbutil.Sample{sample{5, 3, nil, nil}},
				),
			}),
		},
	} {
		t.Run("", func(t *testing.T) {
			ir, cr, _, _ := createIdxChkReaders(t, testData)
			testBlockQuerier(t, c, ir, cr, stones)
		})
	}
}

type fakeChunksReader struct {
	ChunkReader
	chks map[chunks.ChunkRef]chunkenc.Chunk
}

func createFakeReaderAndNotPopulatedChunks(s ...[]tsdbutil.Sample) (*fakeChunksReader, []chunks.Meta) {
	f := &fakeChunksReader{
		chks: map[chunks.ChunkRef]chunkenc.Chunk{},
	}
	chks := make([]chunks.Meta, 0, len(s))

	for ref, samples := range s {
		chk := tsdbutil.ChunkFromSamples(samples)
		f.chks[chunks.ChunkRef(ref)] = chk.Chunk

		chks = append(chks, chunks.Meta{
			Ref:     chunks.ChunkRef(ref),
			MinTime: chk.MinTime,
			MaxTime: chk.MaxTime,
		})
	}
	return f, chks
}

func (r *fakeChunksReader) Chunk(meta chunks.Meta) (chunkenc.Chunk, error) {
	chk, ok := r.chks[meta.Ref]
	if !ok {
		return nil, errors.Errorf("chunk not found at ref %v", meta.Ref)
	}
	return chk, nil
}

func TestPopulateWithTombSeriesIterators(t *testing.T) {
	cases := []struct {
		name string
		chks [][]tsdbutil.Sample

		expected     []tsdbutil.Sample
		expectedChks []chunks.Meta

		intervals tombstones.Intervals

		// Seek being zero means do not test seek.
		seek        int64
		seekSuccess bool
	}{
		{
			name: "no chunk",
			chks: [][]tsdbutil.Sample{},
		},
		{
			name: "one empty chunk", // This should never happen.
			chks: [][]tsdbutil.Sample{{}},

			expectedChks: []chunks.Meta{
				tsdbutil.ChunkFromSamples([]tsdbutil.Sample{}),
			},
		},
		{
			name: "three empty chunks", // This should never happen.
			chks: [][]tsdbutil.Sample{{}, {}, {}},

			expectedChks: []chunks.Meta{
				tsdbutil.ChunkFromSamples([]tsdbutil.Sample{}),
				tsdbutil.ChunkFromSamples([]tsdbutil.Sample{}),
				tsdbutil.ChunkFromSamples([]tsdbutil.Sample{}),
			},
		},
		{
			name: "one chunk",
			chks: [][]tsdbutil.Sample{
				{sample{1, 2, nil, nil}, sample{2, 3, nil, nil}, sample{3, 5, nil, nil}, sample{6, 1, nil, nil}},
			},

			expected: []tsdbutil.Sample{
				sample{1, 2, nil, nil}, sample{2, 3, nil, nil}, sample{3, 5, nil, nil}, sample{6, 1, nil, nil},
			},
			expectedChks: []chunks.Meta{
				tsdbutil.ChunkFromSamples([]tsdbutil.Sample{
					sample{1, 2, nil, nil}, sample{2, 3, nil, nil}, sample{3, 5, nil, nil}, sample{6, 1, nil, nil},
				}),
			},
		},
		{
			name: "two full chunks",
			chks: [][]tsdbutil.Sample{
				{sample{1, 2, nil, nil}, sample{2, 3, nil, nil}, sample{3, 5, nil, nil}, sample{6, 1, nil, nil}},
				{sample{7, 89, nil, nil}, sample{9, 8, nil, nil}},
			},

			expected: []tsdbutil.Sample{
				sample{1, 2, nil, nil}, sample{2, 3, nil, nil}, sample{3, 5, nil, nil}, sample{6, 1, nil, nil}, sample{7, 89, nil, nil}, sample{9, 8, nil, nil},
			},
			expectedChks: []chunks.Meta{
				tsdbutil.ChunkFromSamples([]tsdbutil.Sample{
					sample{1, 2, nil, nil}, sample{2, 3, nil, nil}, sample{3, 5, nil, nil}, sample{6, 1, nil, nil},
				}),
				tsdbutil.ChunkFromSamples([]tsdbutil.Sample{
					sample{7, 89, nil, nil}, sample{9, 8, nil, nil},
				}),
			},
		},
		{
			name: "three full chunks",
			chks: [][]tsdbutil.Sample{
				{sample{1, 2, nil, nil}, sample{2, 3, nil, nil}, sample{3, 5, nil, nil}, sample{6, 1, nil, nil}},
				{sample{7, 89, nil, nil}, sample{9, 8, nil, nil}},
				{sample{10, 22, nil, nil}, sample{203, 3493, nil, nil}},
			},

			expected: []tsdbutil.Sample{
				sample{1, 2, nil, nil}, sample{2, 3, nil, nil}, sample{3, 5, nil, nil}, sample{6, 1, nil, nil}, sample{7, 89, nil, nil}, sample{9, 8, nil, nil}, sample{10, 22, nil, nil}, sample{203, 3493, nil, nil},
			},
			expectedChks: []chunks.Meta{
				tsdbutil.ChunkFromSamples([]tsdbutil.Sample{
					sample{1, 2, nil, nil}, sample{2, 3, nil, nil}, sample{3, 5, nil, nil}, sample{6, 1, nil, nil},
				}),
				tsdbutil.ChunkFromSamples([]tsdbutil.Sample{
					sample{7, 89, nil, nil}, sample{9, 8, nil, nil},
				}),
				tsdbutil.ChunkFromSamples([]tsdbutil.Sample{
					sample{10, 22, nil, nil}, sample{203, 3493, nil, nil},
				}),
			},
		},
		// Seek cases.
		{
			name: "three empty chunks and seek", // This should never happen.
			chks: [][]tsdbutil.Sample{{}, {}, {}},
			seek: 1,

			seekSuccess: false,
		},
		{
			name: "two chunks and seek beyond chunks",
			chks: [][]tsdbutil.Sample{
				{sample{1, 2, nil, nil}, sample{3, 5, nil, nil}, sample{6, 1, nil, nil}},
				{sample{7, 89, nil, nil}, sample{9, 8, nil, nil}},
			},
			seek: 10,

			seekSuccess: false,
		},
		{
			name: "two chunks and seek on middle of first chunk",
			chks: [][]tsdbutil.Sample{
				{sample{1, 2, nil, nil}, sample{3, 5, nil, nil}, sample{6, 1, nil, nil}},
				{sample{7, 89, nil, nil}, sample{9, 8, nil, nil}},
			},
			seek: 2,

			seekSuccess: true,
			expected: []tsdbutil.Sample{
				sample{3, 5, nil, nil}, sample{6, 1, nil, nil}, sample{7, 89, nil, nil}, sample{9, 8, nil, nil},
			},
		},
		{
			name: "two chunks and seek before first chunk",
			chks: [][]tsdbutil.Sample{
				{sample{1, 2, nil, nil}, sample{3, 5, nil, nil}, sample{6, 1, nil, nil}},
				{sample{7, 89, nil, nil}, sample{9, 8, nil, nil}},
			},
			seek: -32,

			seekSuccess: true,
			expected: []tsdbutil.Sample{
				sample{1, 2, nil, nil}, sample{3, 5, nil, nil}, sample{6, 1, nil, nil}, sample{7, 89, nil, nil}, sample{9, 8, nil, nil},
			},
		},
		// Deletion / Trim cases.
		{
			name:      "no chunk with deletion interval",
			chks:      [][]tsdbutil.Sample{},
			intervals: tombstones.Intervals{{Mint: 20, Maxt: 21}},
		},
		{
			name: "two chunks with trimmed first and last samples from edge chunks",
			chks: [][]tsdbutil.Sample{
				{sample{1, 2, nil, nil}, sample{2, 3, nil, nil}, sample{3, 5, nil, nil}, sample{6, 1, nil, nil}},
				{sample{7, 89, nil, nil}, sample{9, 8, nil, nil}},
			},
			intervals: tombstones.Intervals{{Mint: math.MinInt64, Maxt: 2}}.Add(tombstones.Interval{Mint: 9, Maxt: math.MaxInt64}),

			expected: []tsdbutil.Sample{
				sample{3, 5, nil, nil}, sample{6, 1, nil, nil}, sample{7, 89, nil, nil},
			},
			expectedChks: []chunks.Meta{
				tsdbutil.ChunkFromSamples([]tsdbutil.Sample{
					sample{3, 5, nil, nil}, sample{6, 1, nil, nil},
				}),
				tsdbutil.ChunkFromSamples([]tsdbutil.Sample{
					sample{7, 89, nil, nil},
				}),
			},
		},
		{
			name: "two chunks with trimmed middle sample of first chunk",
			chks: [][]tsdbutil.Sample{
				{sample{1, 2, nil, nil}, sample{2, 3, nil, nil}, sample{3, 5, nil, nil}, sample{6, 1, nil, nil}},
				{sample{7, 89, nil, nil}, sample{9, 8, nil, nil}},
			},
			intervals: tombstones.Intervals{{Mint: 2, Maxt: 3}},

			expected: []tsdbutil.Sample{
				sample{1, 2, nil, nil}, sample{6, 1, nil, nil}, sample{7, 89, nil, nil}, sample{9, 8, nil, nil},
			},
			expectedChks: []chunks.Meta{
				tsdbutil.ChunkFromSamples([]tsdbutil.Sample{
					sample{1, 2, nil, nil}, sample{6, 1, nil, nil},
				}),
				tsdbutil.ChunkFromSamples([]tsdbutil.Sample{
					sample{7, 89, nil, nil}, sample{9, 8, nil, nil},
				}),
			},
		},
		{
			name: "two chunks with deletion across two chunks",
			chks: [][]tsdbutil.Sample{
				{sample{1, 2, nil, nil}, sample{2, 3, nil, nil}, sample{3, 5, nil, nil}, sample{6, 1, nil, nil}},
				{sample{7, 89, nil, nil}, sample{9, 8, nil, nil}},
			},
			intervals: tombstones.Intervals{{Mint: 6, Maxt: 7}},

			expected: []tsdbutil.Sample{
				sample{1, 2, nil, nil}, sample{2, 3, nil, nil}, sample{3, 5, nil, nil}, sample{9, 8, nil, nil},
			},
			expectedChks: []chunks.Meta{
				tsdbutil.ChunkFromSamples([]tsdbutil.Sample{
					sample{1, 2, nil, nil}, sample{2, 3, nil, nil}, sample{3, 5, nil, nil},
				}),
				tsdbutil.ChunkFromSamples([]tsdbutil.Sample{
					sample{9, 8, nil, nil},
				}),
			},
		},
		// Deletion with seek.
		{
			name: "two chunks with trimmed first and last samples from edge chunks, seek from middle of first chunk",
			chks: [][]tsdbutil.Sample{
				{sample{1, 2, nil, nil}, sample{2, 3, nil, nil}, sample{3, 5, nil, nil}, sample{6, 1, nil, nil}},
				{sample{7, 89, nil, nil}, sample{9, 8, nil, nil}},
			},
			intervals: tombstones.Intervals{{Mint: math.MinInt64, Maxt: 2}}.Add(tombstones.Interval{Mint: 9, Maxt: math.MaxInt64}),

			seek:        3,
			seekSuccess: true,
			expected: []tsdbutil.Sample{
				sample{3, 5, nil, nil}, sample{6, 1, nil, nil}, sample{7, 89, nil, nil},
			},
		},
	}
	for _, tc := range cases {
		t.Run(tc.name, func(t *testing.T) {
			t.Run("sample", func(t *testing.T) {
				f, chkMetas := createFakeReaderAndNotPopulatedChunks(tc.chks...)
				it := newPopulateWithDelGenericSeriesIterator(f, chkMetas, tc.intervals).toSeriesIterator()

				var r []tsdbutil.Sample
				if tc.seek != 0 {
					require.Equal(t, tc.seekSuccess, it.Seek(tc.seek) == chunkenc.ValFloat)
					require.Equal(t, tc.seekSuccess, it.Seek(tc.seek) == chunkenc.ValFloat) // Next one should be noop.

					if tc.seekSuccess {
						// After successful seek iterator is ready. Grab the value.
						t, v := it.At()
						r = append(r, sample{t: t, v: v})
					}
				}
				expandedResult, err := storage.ExpandSamples(it, newSample)
				require.NoError(t, err)
				r = append(r, expandedResult...)
				require.Equal(t, tc.expected, r)
			})
			t.Run("chunk", func(t *testing.T) {
				f, chkMetas := createFakeReaderAndNotPopulatedChunks(tc.chks...)
				it := newPopulateWithDelGenericSeriesIterator(f, chkMetas, tc.intervals).toChunkSeriesIterator()

				if tc.seek != 0 {
					// Chunk iterator does not have Seek method.
					return
				}
				expandedResult, err := storage.ExpandChunks(it)
				require.NoError(t, err)

				// We don't care about ref IDs for comparison, only chunk's samples matters.
				rmChunkRefs(expandedResult)
				rmChunkRefs(tc.expectedChks)
				require.Equal(t, tc.expectedChks, expandedResult)
			})
		})
	}
}

func rmChunkRefs(chks []chunks.Meta) {
	for i := range chks {
		chks[i].Ref = 0
	}
}

// Regression for: https://github.com/prometheus/tsdb/pull/97
func TestPopulateWithDelSeriesIterator_DoubleSeek(t *testing.T) {
	f, chkMetas := createFakeReaderAndNotPopulatedChunks(
		[]tsdbutil.Sample{},
		[]tsdbutil.Sample{sample{1, 1, nil, nil}, sample{2, 2, nil, nil}, sample{3, 3, nil, nil}},
		[]tsdbutil.Sample{sample{4, 4, nil, nil}, sample{5, 5, nil, nil}},
	)

	it := newPopulateWithDelGenericSeriesIterator(f, chkMetas, nil).toSeriesIterator()
	require.Equal(t, chunkenc.ValFloat, it.Seek(1))
	require.Equal(t, chunkenc.ValFloat, it.Seek(2))
	require.Equal(t, chunkenc.ValFloat, it.Seek(2))
	ts, v := it.At()
	require.Equal(t, int64(2), ts)
	require.Equal(t, float64(2), v)
}

// Regression when seeked chunks were still found via binary search and we always
// skipped to the end when seeking a value in the current chunk.
func TestPopulateWithDelSeriesIterator_SeekInCurrentChunk(t *testing.T) {
	f, chkMetas := createFakeReaderAndNotPopulatedChunks(
		[]tsdbutil.Sample{},
		[]tsdbutil.Sample{sample{1, 2, nil, nil}, sample{3, 4, nil, nil}, sample{5, 6, nil, nil}, sample{7, 8, nil, nil}},
		[]tsdbutil.Sample{},
	)

	it := newPopulateWithDelGenericSeriesIterator(f, chkMetas, nil).toSeriesIterator()
	require.Equal(t, chunkenc.ValFloat, it.Next())
	ts, v := it.At()
	require.Equal(t, int64(1), ts)
	require.Equal(t, float64(2), v)

	require.Equal(t, chunkenc.ValFloat, it.Seek(4))
	ts, v = it.At()
	require.Equal(t, int64(5), ts)
	require.Equal(t, float64(6), v)
}

func TestPopulateWithDelSeriesIterator_SeekWithMinTime(t *testing.T) {
	f, chkMetas := createFakeReaderAndNotPopulatedChunks(
		[]tsdbutil.Sample{sample{1, 6, nil, nil}, sample{5, 6, nil, nil}, sample{6, 8, nil, nil}},
	)

	it := newPopulateWithDelGenericSeriesIterator(f, chkMetas, nil).toSeriesIterator()
	require.Equal(t, chunkenc.ValNone, it.Seek(7))
	require.Equal(t, chunkenc.ValFloat, it.Seek(3))
}

// Regression when calling Next() with a time bounded to fit within two samples.
// Seek gets called and advances beyond the max time, which was just accepted as a valid sample.
func TestPopulateWithDelSeriesIterator_NextWithMinTime(t *testing.T) {
	f, chkMetas := createFakeReaderAndNotPopulatedChunks(
		[]tsdbutil.Sample{sample{1, 6, nil, nil}, sample{5, 6, nil, nil}, sample{7, 8, nil, nil}},
	)

	it := newPopulateWithDelGenericSeriesIterator(
		f, chkMetas, tombstones.Intervals{{Mint: math.MinInt64, Maxt: 2}}.Add(tombstones.Interval{Mint: 4, Maxt: math.MaxInt64}),
	).toSeriesIterator()
	require.Equal(t, chunkenc.ValNone, it.Next())
}

// Test the cost of merging series sets for different number of merged sets and their size.
// The subset are all equivalent so this does not capture merging of partial or non-overlapping sets well.
// TODO(bwplotka): Merge with storage merged series set benchmark.
func BenchmarkMergedSeriesSet(b *testing.B) {
	sel := func(sets []storage.SeriesSet) storage.SeriesSet {
		return storage.NewMergeSeriesSet(sets, storage.ChainedSeriesMerge)
	}

	for _, k := range []int{
		100,
		1000,
		10000,
		20000,
	} {
		for _, j := range []int{1, 2, 4, 8, 16, 32} {
			b.Run(fmt.Sprintf("series=%d,blocks=%d", k, j), func(b *testing.B) {
				lbls, err := labels.ReadLabels(filepath.Join("testdata", "20kseries.json"), k)
				require.NoError(b, err)

				sort.Sort(labels.Slice(lbls))

				in := make([][]storage.Series, j)

				for _, l := range lbls {
					l2 := l
					for j := range in {
						in[j] = append(in[j], storage.NewListSeries(l2, nil))
					}
				}

				b.ResetTimer()

				for i := 0; i < b.N; i++ {
					var sets []storage.SeriesSet
					for _, s := range in {
						sets = append(sets, newMockSeriesSet(s))
					}
					ms := sel(sets)

					i := 0
					for ms.Next() {
						i++
					}
					require.NoError(b, ms.Err())
					require.Equal(b, len(lbls), i)
				}
			})
		}
	}
}

type mockChunkReader map[chunks.ChunkRef]chunkenc.Chunk

func (cr mockChunkReader) Chunk(meta chunks.Meta) (chunkenc.Chunk, error) {
	chk, ok := cr[meta.Ref]
	if ok {
		return chk, nil
	}

	return nil, errors.New("Chunk with ref not found")
}

func (cr mockChunkReader) Close() error {
	return nil
}

func TestDeletedIterator(t *testing.T) {
	chk := chunkenc.NewXORChunk()
	app, err := chk.Appender()
	require.NoError(t, err)
	// Insert random stuff from (0, 1000).
	act := make([]sample, 1000)
	for i := 0; i < 1000; i++ {
		act[i].t = int64(i)
		act[i].v = rand.Float64()
		app.Append(act[i].t, act[i].v)
	}

	cases := []struct {
		r tombstones.Intervals
	}{
		{r: tombstones.Intervals{{Mint: 1, Maxt: 20}}},
		{r: tombstones.Intervals{{Mint: 1, Maxt: 10}, {Mint: 12, Maxt: 20}, {Mint: 21, Maxt: 23}, {Mint: 25, Maxt: 30}}},
		{r: tombstones.Intervals{{Mint: 1, Maxt: 10}, {Mint: 12, Maxt: 20}, {Mint: 20, Maxt: 30}}},
		{r: tombstones.Intervals{{Mint: 1, Maxt: 10}, {Mint: 12, Maxt: 23}, {Mint: 25, Maxt: 30}}},
		{r: tombstones.Intervals{{Mint: 1, Maxt: 23}, {Mint: 12, Maxt: 20}, {Mint: 25, Maxt: 30}}},
		{r: tombstones.Intervals{{Mint: 1, Maxt: 23}, {Mint: 12, Maxt: 20}, {Mint: 25, Maxt: 3000}}},
		{r: tombstones.Intervals{{Mint: 0, Maxt: 2000}}},
		{r: tombstones.Intervals{{Mint: 500, Maxt: 2000}}},
		{r: tombstones.Intervals{{Mint: 0, Maxt: 200}}},
		{r: tombstones.Intervals{{Mint: 1000, Maxt: 20000}}},
	}

	for _, c := range cases {
		i := int64(-1)
		it := &DeletedIterator{Iter: chk.Iterator(nil), Intervals: c.r[:]}
		ranges := c.r[:]
		for it.Next() == chunkenc.ValFloat {
			i++
			for _, tr := range ranges {
				if tr.InBounds(i) {
					i = tr.Maxt + 1
					ranges = ranges[1:]
				}
			}

			require.Less(t, i, int64(1000))

			ts, v := it.At()
			require.Equal(t, act[i].t, ts)
			require.Equal(t, act[i].v, v)
		}
		// There has been an extra call to Next().
		i++
		for _, tr := range ranges {
			if tr.InBounds(i) {
				i = tr.Maxt + 1
				ranges = ranges[1:]
			}
		}

		require.GreaterOrEqual(t, i, int64(1000))
		require.NoError(t, it.Err())
	}
}

func TestDeletedIterator_WithSeek(t *testing.T) {
	chk := chunkenc.NewXORChunk()
	app, err := chk.Appender()
	require.NoError(t, err)
	// Insert random stuff from (0, 1000).
	act := make([]sample, 1000)
	for i := 0; i < 1000; i++ {
		act[i].t = int64(i)
		act[i].v = float64(i)
		app.Append(act[i].t, act[i].v)
	}

	cases := []struct {
		r        tombstones.Intervals
		seek     int64
		ok       bool
		seekedTs int64
	}{
		{r: tombstones.Intervals{{Mint: 1, Maxt: 20}}, seek: 1, ok: true, seekedTs: 21},
		{r: tombstones.Intervals{{Mint: 1, Maxt: 20}}, seek: 20, ok: true, seekedTs: 21},
		{r: tombstones.Intervals{{Mint: 1, Maxt: 20}}, seek: 10, ok: true, seekedTs: 21},
		{r: tombstones.Intervals{{Mint: 1, Maxt: 20}}, seek: 999, ok: true, seekedTs: 999},
		{r: tombstones.Intervals{{Mint: 1, Maxt: 20}}, seek: 1000, ok: false},
		{r: tombstones.Intervals{{Mint: 1, Maxt: 23}, {Mint: 24, Maxt: 40}, {Mint: 45, Maxt: 3000}}, seek: 1, ok: true, seekedTs: 41},
		{r: tombstones.Intervals{{Mint: 5, Maxt: 23}, {Mint: 24, Maxt: 40}, {Mint: 41, Maxt: 3000}}, seek: 5, ok: false},
		{r: tombstones.Intervals{{Mint: 0, Maxt: 2000}}, seek: 10, ok: false},
		{r: tombstones.Intervals{{Mint: 500, Maxt: 2000}}, seek: 10, ok: true, seekedTs: 10},
		{r: tombstones.Intervals{{Mint: 500, Maxt: 2000}}, seek: 501, ok: false},
	}

	for _, c := range cases {
		it := &DeletedIterator{Iter: chk.Iterator(nil), Intervals: c.r[:]}

		require.Equal(t, c.ok, it.Seek(c.seek) == chunkenc.ValFloat)
		if c.ok {
			ts := it.AtT()
			require.Equal(t, c.seekedTs, ts)
		}
	}
}

type series struct {
	l      labels.Labels
	chunks []chunks.Meta
}

type mockIndex struct {
	series   map[storage.SeriesRef]series
	postings map[labels.Label][]storage.SeriesRef
	symbols  map[string]struct{}
}

func newMockIndex() mockIndex {
	ix := mockIndex{
		series:   make(map[storage.SeriesRef]series),
		postings: make(map[labels.Label][]storage.SeriesRef),
		symbols:  make(map[string]struct{}),
	}
	return ix
}

func (m mockIndex) Symbols() index.StringIter {
	l := []string{}
	for s := range m.symbols {
		l = append(l, s)
	}
	sort.Strings(l)
	return index.NewStringListIter(l)
}

func (m *mockIndex) AddSeries(ref storage.SeriesRef, l labels.Labels, chunks ...chunks.Meta) error {
	if _, ok := m.series[ref]; ok {
		return errors.Errorf("series with reference %d already added", ref)
	}
	for _, lbl := range l {
		m.symbols[lbl.Name] = struct{}{}
		m.symbols[lbl.Value] = struct{}{}
	}

	s := series{l: l}
	// Actual chunk data is not stored in the index.
	for _, c := range chunks {
		c.Chunk = nil
		s.chunks = append(s.chunks, c)
	}
	m.series[ref] = s

	return nil
}

func (m mockIndex) WritePostings(name, value string, it index.Postings) error {
	l := labels.Label{Name: name, Value: value}
	if _, ok := m.postings[l]; ok {
		return errors.Errorf("postings for %s already added", l)
	}
	ep, err := index.ExpandPostings(it)
	if err != nil {
		return err
	}
	m.postings[l] = ep
	return nil
}

func (m mockIndex) Close() error {
	return nil
}

func (m mockIndex) SortedLabelValues(name string, matchers ...*labels.Matcher) ([]string, error) {
	values, _ := m.LabelValues(name, matchers...)
	sort.Strings(values)
	return values, nil
}

func (m mockIndex) LabelValues(name string, matchers ...*labels.Matcher) ([]string, error) {
	var values []string

	if len(matchers) == 0 {
		for l := range m.postings {
			if l.Name == name {
				values = append(values, l.Value)
			}
		}
		return values, nil
	}

	for _, series := range m.series {
		for _, matcher := range matchers {
			if matcher.Matches(series.l.Get(matcher.Name)) {
				// TODO(colega): shouldn't we check all the matchers before adding this to the values?
				values = append(values, series.l.Get(name))
			}
		}
	}

	return values, nil
}

func (m mockIndex) LabelValueFor(id storage.SeriesRef, label string) (string, error) {
	return m.series[id].l.Get(label), nil
}

func (m mockIndex) LabelNamesFor(ids ...storage.SeriesRef) ([]string, error) {
	namesMap := make(map[string]bool)
	for _, id := range ids {
		for _, lbl := range m.series[id].l {
			namesMap[lbl.Name] = true
		}
	}
	names := make([]string, 0, len(namesMap))
	for name := range namesMap {
		names = append(names, name)
	}
	return names, nil
}

func (m mockIndex) Postings(name string, values ...string) (index.Postings, error) {
	res := make([]index.Postings, 0, len(values))
	for _, value := range values {
		l := labels.Label{Name: name, Value: value}
		res = append(res, index.NewListPostings(m.postings[l]))
	}
	return index.Merge(res...), nil
}

func (m mockIndex) SortedPostings(p index.Postings) index.Postings {
	ep, err := index.ExpandPostings(p)
	if err != nil {
		return index.ErrPostings(errors.Wrap(err, "expand postings"))
	}

	sort.Slice(ep, func(i, j int) bool {
		return labels.Compare(m.series[ep[i]].l, m.series[ep[j]].l) < 0
	})
	return index.NewListPostings(ep)
}

func (m mockIndex) PostingsForMatchers(concurrent bool, ms ...*labels.Matcher) (index.Postings, error) {
	var ps []storage.SeriesRef
	for p, s := range m.series {
		if matches(ms, s.l) {
			ps = append(ps, p)
		}
	}
	sort.Slice(ps, func(i, j int) bool { return ps[i] < ps[j] })
	return index.NewListPostings(ps), nil
}

func matches(ms []*labels.Matcher, lbls labels.Labels) bool {
	lm := lbls.Map()
	for _, m := range ms {
		if !m.Matches(lm[m.Name]) {
			return false
		}
	}
	return true
}

func (m mockIndex) ShardedPostings(p index.Postings, shardIndex, shardCount uint64) index.Postings {
	out := make([]storage.SeriesRef, 0, 128)

	for p.Next() {
		ref := p.At()
		s, ok := m.series[ref]
		if !ok {
			continue
		}

		// Check if the series belong to the shard.
		if s.l.Hash()%shardCount != shardIndex {
			continue
		}

		out = append(out, ref)
	}

	return index.NewListPostings(out)
}

func (m mockIndex) Series(ref storage.SeriesRef, lset *labels.Labels, chks *[]chunks.Meta) error {
	s, ok := m.series[ref]
	if !ok {
		return storage.ErrNotFound
	}
	*lset = append((*lset)[:0], s.l...)
	*chks = append((*chks)[:0], s.chunks...)

	return nil
}

func (m mockIndex) LabelNames(matchers ...*labels.Matcher) ([]string, error) {
	names := map[string]struct{}{}
	if len(matchers) == 0 {
		for l := range m.postings {
			names[l.Name] = struct{}{}
		}
	} else {
		for _, series := range m.series {
			matches := true
			for _, matcher := range matchers {
				matches = matches || matcher.Matches(series.l.Get(matcher.Name))
				if !matches {
					break
				}
			}
			if matches {
				for _, lbl := range series.l {
					names[lbl.Name] = struct{}{}
				}
			}
		}
	}
	l := make([]string, 0, len(names))
	for name := range names {
		l = append(l, name)
	}
	sort.Strings(l)
	return l, nil
}

func BenchmarkQueryIterator(b *testing.B) {
	cases := []struct {
		numBlocks                   int
		numSeries                   int
		numSamplesPerSeriesPerBlock int
		overlapPercentages          []int // >=0, <=100, this is w.r.t. the previous block.
	}{
		{
			numBlocks:                   20,
			numSeries:                   1000,
			numSamplesPerSeriesPerBlock: 20000,
			overlapPercentages:          []int{0, 10, 30},
		},
	}

	for _, c := range cases {
		for _, overlapPercentage := range c.overlapPercentages {
			benchMsg := fmt.Sprintf("nBlocks=%d,nSeries=%d,numSamplesPerSeriesPerBlock=%d,overlap=%d%%",
				c.numBlocks, c.numSeries, c.numSamplesPerSeriesPerBlock, overlapPercentage)

			b.Run(benchMsg, func(b *testing.B) {
				dir := b.TempDir()

				var (
					blocks          []*Block
					overlapDelta    = int64(overlapPercentage * c.numSamplesPerSeriesPerBlock / 100)
					prefilledLabels []map[string]string
					generatedSeries []storage.Series
				)
				for i := int64(0); i < int64(c.numBlocks); i++ {
					offset := i * overlapDelta
					mint := i*int64(c.numSamplesPerSeriesPerBlock) - offset
					maxt := mint + int64(c.numSamplesPerSeriesPerBlock) - 1
					if len(prefilledLabels) == 0 {
						generatedSeries = genSeries(c.numSeries, 10, mint, maxt)
						for _, s := range generatedSeries {
							prefilledLabels = append(prefilledLabels, s.Labels().Map())
						}
					} else {
						generatedSeries = populateSeries(prefilledLabels, mint, maxt)
					}
					block, err := OpenBlock(nil, createBlock(b, dir, generatedSeries), nil)
					require.NoError(b, err)
					blocks = append(blocks, block)
					defer block.Close()
				}

				qblocks := make([]storage.Querier, 0, len(blocks))
				for _, blk := range blocks {
					q, err := NewBlockQuerier(blk, math.MinInt64, math.MaxInt64)
					require.NoError(b, err)
					qblocks = append(qblocks, q)
				}

				sq := storage.NewMergeQuerier(qblocks, nil, storage.ChainedSeriesMerge)
				defer sq.Close()

				benchQuery(b, c.numSeries, sq, labels.Selector{labels.MustNewMatcher(labels.MatchRegexp, "__name__", ".*")})
			})
		}
	}
}

func BenchmarkQuerySeek(b *testing.B) {
	cases := []struct {
		numBlocks                   int
		numSeries                   int
		numSamplesPerSeriesPerBlock int
		overlapPercentages          []int // >=0, <=100, this is w.r.t. the previous block.
	}{
		{
			numBlocks:                   20,
			numSeries:                   100,
			numSamplesPerSeriesPerBlock: 2000,
			overlapPercentages:          []int{0, 10, 30, 50},
		},
	}

	for _, c := range cases {
		for _, overlapPercentage := range c.overlapPercentages {
			benchMsg := fmt.Sprintf("nBlocks=%d,nSeries=%d,numSamplesPerSeriesPerBlock=%d,overlap=%d%%",
				c.numBlocks, c.numSeries, c.numSamplesPerSeriesPerBlock, overlapPercentage)

			b.Run(benchMsg, func(b *testing.B) {
				dir := b.TempDir()

				var (
					blocks          []*Block
					overlapDelta    = int64(overlapPercentage * c.numSamplesPerSeriesPerBlock / 100)
					prefilledLabels []map[string]string
					generatedSeries []storage.Series
				)
				for i := int64(0); i < int64(c.numBlocks); i++ {
					offset := i * overlapDelta
					mint := i*int64(c.numSamplesPerSeriesPerBlock) - offset
					maxt := mint + int64(c.numSamplesPerSeriesPerBlock) - 1
					if len(prefilledLabels) == 0 {
						generatedSeries = genSeries(c.numSeries, 10, mint, maxt)
						for _, s := range generatedSeries {
							prefilledLabels = append(prefilledLabels, s.Labels().Map())
						}
					} else {
						generatedSeries = populateSeries(prefilledLabels, mint, maxt)
					}
					block, err := OpenBlock(nil, createBlock(b, dir, generatedSeries), nil)
					require.NoError(b, err)
					blocks = append(blocks, block)
					defer block.Close()
				}

				qblocks := make([]storage.Querier, 0, len(blocks))
				for _, blk := range blocks {
					q, err := NewBlockQuerier(blk, math.MinInt64, math.MaxInt64)
					require.NoError(b, err)
					qblocks = append(qblocks, q)
				}

				sq := storage.NewMergeQuerier(qblocks, nil, storage.ChainedSeriesMerge)
				defer sq.Close()

				mint := blocks[0].meta.MinTime
				maxt := blocks[len(blocks)-1].meta.MaxTime

				b.ResetTimer()
				b.ReportAllocs()

				ss := sq.Select(false, nil, labels.MustNewMatcher(labels.MatchRegexp, "__name__", ".*"))
				for ss.Next() {
					it := ss.At().Iterator()
					for t := mint; t <= maxt; t++ {
						it.Seek(t)
					}
					require.NoError(b, it.Err())
				}
				require.NoError(b, ss.Err())
				require.Equal(b, 0, len(ss.Warnings()))
			})
		}
	}
}

// Refer to https://github.com/prometheus/prometheus/issues/2651.
func BenchmarkSetMatcher(b *testing.B) {
	cases := []struct {
		numBlocks                   int
		numSeries                   int
		numSamplesPerSeriesPerBlock int
		cardinality                 int
		pattern                     string
	}{
		// The first three cases are to find out whether the set
		// matcher is always faster than regex matcher.
		{
			numBlocks:                   1,
			numSeries:                   1,
			numSamplesPerSeriesPerBlock: 10,
			cardinality:                 100,
			pattern:                     "1|2|3|4|5|6|7|8|9|10",
		},
		{
			numBlocks:                   1,
			numSeries:                   15,
			numSamplesPerSeriesPerBlock: 10,
			cardinality:                 100,
			pattern:                     "1|2|3|4|5|6|7|8|9|10",
		},
		{
			numBlocks:                   1,
			numSeries:                   15,
			numSamplesPerSeriesPerBlock: 10,
			cardinality:                 100,
			pattern:                     "1|2|3",
		},
		// Big data sizes benchmarks.
		{
			numBlocks:                   20,
			numSeries:                   1000,
			numSamplesPerSeriesPerBlock: 10,
			cardinality:                 100,
			pattern:                     "1|2|3",
		},
		{
			numBlocks:                   20,
			numSeries:                   1000,
			numSamplesPerSeriesPerBlock: 10,
			cardinality:                 100,
			pattern:                     "1|2|3|4|5|6|7|8|9|10",
		},
		// Increase cardinality.
		{
			numBlocks:                   1,
			numSeries:                   100000,
			numSamplesPerSeriesPerBlock: 10,
			cardinality:                 100000,
			pattern:                     "1|2|3|4|5|6|7|8|9|10",
		},
		{
			numBlocks:                   1,
			numSeries:                   500000,
			numSamplesPerSeriesPerBlock: 10,
			cardinality:                 500000,
			pattern:                     "1|2|3|4|5|6|7|8|9|10",
		},
		{
			numBlocks:                   10,
			numSeries:                   500000,
			numSamplesPerSeriesPerBlock: 10,
			cardinality:                 500000,
			pattern:                     "1|2|3|4|5|6|7|8|9|10",
		},
		{
			numBlocks:                   1,
			numSeries:                   1000000,
			numSamplesPerSeriesPerBlock: 10,
			cardinality:                 1000000,
			pattern:                     "1|2|3|4|5|6|7|8|9|10",
		},
	}

	for _, c := range cases {
		dir := b.TempDir()

		var (
			blocks          []*Block
			prefilledLabels []map[string]string
			generatedSeries []storage.Series
		)
		for i := int64(0); i < int64(c.numBlocks); i++ {
			mint := i * int64(c.numSamplesPerSeriesPerBlock)
			maxt := mint + int64(c.numSamplesPerSeriesPerBlock) - 1
			if len(prefilledLabels) == 0 {
				generatedSeries = genSeries(c.numSeries, 10, mint, maxt)
				for _, s := range generatedSeries {
					prefilledLabels = append(prefilledLabels, s.Labels().Map())
				}
			} else {
				generatedSeries = populateSeries(prefilledLabels, mint, maxt)
			}
			block, err := OpenBlock(nil, createBlock(b, dir, generatedSeries), nil)
			require.NoError(b, err)
			blocks = append(blocks, block)
			defer block.Close()
		}

		qblocks := make([]storage.Querier, 0, len(blocks))
		for _, blk := range blocks {
			q, err := NewBlockQuerier(blk, math.MinInt64, math.MaxInt64)
			require.NoError(b, err)
			qblocks = append(qblocks, q)
		}

		sq := storage.NewMergeQuerier(qblocks, nil, storage.ChainedSeriesMerge)
		defer sq.Close()

		benchMsg := fmt.Sprintf("nSeries=%d,nBlocks=%d,cardinality=%d,pattern=\"%s\"", c.numSeries, c.numBlocks, c.cardinality, c.pattern)
		b.Run(benchMsg, func(b *testing.B) {
			b.ResetTimer()
			b.ReportAllocs()
			for n := 0; n < b.N; n++ {
				ss := sq.Select(false, nil, labels.MustNewMatcher(labels.MatchRegexp, "test", c.pattern))
				for ss.Next() {
				}
				require.NoError(b, ss.Err())
				require.Equal(b, 0, len(ss.Warnings()))
			}
		})
	}
}

func TestPostingsForMatchers(t *testing.T) {
	chunkDir := t.TempDir()
	opts := DefaultHeadOptions()
	opts.ChunkRange = 1000
	opts.ChunkDirRoot = chunkDir
	h, err := NewHead(nil, nil, nil, nil, opts, nil)
	require.NoError(t, err)
	defer func() {
		require.NoError(t, h.Close())
	}()

	app := h.Appender(context.Background())
	app.Append(0, labels.FromStrings("n", "1"), 0, 0)
	app.Append(0, labels.FromStrings("n", "1", "i", "a"), 0, 0)
	app.Append(0, labels.FromStrings("n", "1", "i", "b"), 0, 0)
	app.Append(0, labels.FromStrings("n", "2"), 0, 0)
	app.Append(0, labels.FromStrings("n", "2.5"), 0, 0)
	require.NoError(t, app.Commit())

	cases := []struct {
		matchers []*labels.Matcher
		exp      []labels.Labels
	}{
		// Simple equals.
		{
			matchers: []*labels.Matcher{labels.MustNewMatcher(labels.MatchEqual, "n", "1")},
			exp: []labels.Labels{
				labels.FromStrings("n", "1"),
				labels.FromStrings("n", "1", "i", "a"),
				labels.FromStrings("n", "1", "i", "b"),
			},
		},
		{
			matchers: []*labels.Matcher{labels.MustNewMatcher(labels.MatchEqual, "n", "1"), labels.MustNewMatcher(labels.MatchEqual, "i", "a")},
			exp: []labels.Labels{
				labels.FromStrings("n", "1", "i", "a"),
			},
		},
		{
			matchers: []*labels.Matcher{labels.MustNewMatcher(labels.MatchEqual, "n", "1"), labels.MustNewMatcher(labels.MatchEqual, "i", "missing")},
			exp:      []labels.Labels{},
		},
		{
			matchers: []*labels.Matcher{labels.MustNewMatcher(labels.MatchEqual, "missing", "")},
			exp: []labels.Labels{
				labels.FromStrings("n", "1"),
				labels.FromStrings("n", "1", "i", "a"),
				labels.FromStrings("n", "1", "i", "b"),
				labels.FromStrings("n", "2"),
				labels.FromStrings("n", "2.5"),
			},
		},
		// Not equals.
		{
			matchers: []*labels.Matcher{labels.MustNewMatcher(labels.MatchNotEqual, "n", "1")},
			exp: []labels.Labels{
				labels.FromStrings("n", "2"),
				labels.FromStrings("n", "2.5"),
			},
		},
		{
			matchers: []*labels.Matcher{labels.MustNewMatcher(labels.MatchNotEqual, "i", "")},
			exp: []labels.Labels{
				labels.FromStrings("n", "1", "i", "a"),
				labels.FromStrings("n", "1", "i", "b"),
			},
		},
		{
			matchers: []*labels.Matcher{labels.MustNewMatcher(labels.MatchNotEqual, "missing", "")},
			exp:      []labels.Labels{},
		},
		{
			matchers: []*labels.Matcher{labels.MustNewMatcher(labels.MatchEqual, "n", "1"), labels.MustNewMatcher(labels.MatchNotEqual, "i", "a")},
			exp: []labels.Labels{
				labels.FromStrings("n", "1"),
				labels.FromStrings("n", "1", "i", "b"),
			},
		},
		{
			matchers: []*labels.Matcher{labels.MustNewMatcher(labels.MatchEqual, "n", "1"), labels.MustNewMatcher(labels.MatchNotEqual, "i", "")},
			exp: []labels.Labels{
				labels.FromStrings("n", "1", "i", "a"),
				labels.FromStrings("n", "1", "i", "b"),
			},
		},
		// Regex.
		{
			matchers: []*labels.Matcher{labels.MustNewMatcher(labels.MatchRegexp, "n", "^1$")},
			exp: []labels.Labels{
				labels.FromStrings("n", "1"),
				labels.FromStrings("n", "1", "i", "a"),
				labels.FromStrings("n", "1", "i", "b"),
			},
		},
		{
			matchers: []*labels.Matcher{labels.MustNewMatcher(labels.MatchEqual, "n", "1"), labels.MustNewMatcher(labels.MatchRegexp, "i", "^a$")},
			exp: []labels.Labels{
				labels.FromStrings("n", "1", "i", "a"),
			},
		},
		{
			matchers: []*labels.Matcher{labels.MustNewMatcher(labels.MatchEqual, "n", "1"), labels.MustNewMatcher(labels.MatchRegexp, "i", "^a?$")},
			exp: []labels.Labels{
				labels.FromStrings("n", "1"),
				labels.FromStrings("n", "1", "i", "a"),
			},
		},
		{
			matchers: []*labels.Matcher{labels.MustNewMatcher(labels.MatchRegexp, "i", "^$")},
			exp: []labels.Labels{
				labels.FromStrings("n", "1"),
				labels.FromStrings("n", "2"),
				labels.FromStrings("n", "2.5"),
			},
		},
		{
			matchers: []*labels.Matcher{labels.MustNewMatcher(labels.MatchEqual, "n", "1"), labels.MustNewMatcher(labels.MatchRegexp, "i", "^$")},
			exp: []labels.Labels{
				labels.FromStrings("n", "1"),
			},
		},
		{
			matchers: []*labels.Matcher{labels.MustNewMatcher(labels.MatchEqual, "n", "1"), labels.MustNewMatcher(labels.MatchRegexp, "i", "^.*$")},
			exp: []labels.Labels{
				labels.FromStrings("n", "1"),
				labels.FromStrings("n", "1", "i", "a"),
				labels.FromStrings("n", "1", "i", "b"),
			},
		},
		{
			matchers: []*labels.Matcher{labels.MustNewMatcher(labels.MatchEqual, "n", "1"), labels.MustNewMatcher(labels.MatchRegexp, "i", "^.+$")},
			exp: []labels.Labels{
				labels.FromStrings("n", "1", "i", "a"),
				labels.FromStrings("n", "1", "i", "b"),
			},
		},
		// Not regex.
		{
			matchers: []*labels.Matcher{labels.MustNewMatcher(labels.MatchNotRegexp, "n", "^1$")},
			exp: []labels.Labels{
				labels.FromStrings("n", "2"),
				labels.FromStrings("n", "2.5"),
			},
		},
		{
			matchers: []*labels.Matcher{labels.MustNewMatcher(labels.MatchEqual, "n", "1"), labels.MustNewMatcher(labels.MatchNotRegexp, "i", "^a$")},
			exp: []labels.Labels{
				labels.FromStrings("n", "1"),
				labels.FromStrings("n", "1", "i", "b"),
			},
		},
		{
			matchers: []*labels.Matcher{labels.MustNewMatcher(labels.MatchEqual, "n", "1"), labels.MustNewMatcher(labels.MatchNotRegexp, "i", "^a?$")},
			exp: []labels.Labels{
				labels.FromStrings("n", "1", "i", "b"),
			},
		},
		{
			matchers: []*labels.Matcher{labels.MustNewMatcher(labels.MatchEqual, "n", "1"), labels.MustNewMatcher(labels.MatchNotRegexp, "i", "^$")},
			exp: []labels.Labels{
				labels.FromStrings("n", "1", "i", "a"),
				labels.FromStrings("n", "1", "i", "b"),
			},
		},
		{
			matchers: []*labels.Matcher{labels.MustNewMatcher(labels.MatchEqual, "n", "1"), labels.MustNewMatcher(labels.MatchNotRegexp, "i", "^.*$")},
			exp:      []labels.Labels{},
		},
		{
			matchers: []*labels.Matcher{labels.MustNewMatcher(labels.MatchEqual, "n", "1"), labels.MustNewMatcher(labels.MatchNotRegexp, "i", "^.+$")},
			exp: []labels.Labels{
				labels.FromStrings("n", "1"),
			},
		},
		// Combinations.
		{
			matchers: []*labels.Matcher{labels.MustNewMatcher(labels.MatchEqual, "n", "1"), labels.MustNewMatcher(labels.MatchNotEqual, "i", ""), labels.MustNewMatcher(labels.MatchEqual, "i", "a")},
			exp: []labels.Labels{
				labels.FromStrings("n", "1", "i", "a"),
			},
		},
		{
			matchers: []*labels.Matcher{labels.MustNewMatcher(labels.MatchEqual, "n", "1"), labels.MustNewMatcher(labels.MatchNotEqual, "i", "b"), labels.MustNewMatcher(labels.MatchRegexp, "i", "^(b|a).*$")},
			exp: []labels.Labels{
				labels.FromStrings("n", "1", "i", "a"),
			},
		},
		// Set optimization for Regex.
		// Refer to https://github.com/prometheus/prometheus/issues/2651.
		{
			matchers: []*labels.Matcher{labels.MustNewMatcher(labels.MatchRegexp, "n", "1|2")},
			exp: []labels.Labels{
				labels.FromStrings("n", "1"),
				labels.FromStrings("n", "1", "i", "a"),
				labels.FromStrings("n", "1", "i", "b"),
				labels.FromStrings("n", "2"),
			},
		},
		{
			matchers: []*labels.Matcher{labels.MustNewMatcher(labels.MatchRegexp, "i", "a|b")},
			exp: []labels.Labels{
				labels.FromStrings("n", "1", "i", "a"),
				labels.FromStrings("n", "1", "i", "b"),
			},
		},
		{
			matchers: []*labels.Matcher{labels.MustNewMatcher(labels.MatchRegexp, "n", "x1|2")},
			exp: []labels.Labels{
				labels.FromStrings("n", "2"),
			},
		},
		{
			matchers: []*labels.Matcher{labels.MustNewMatcher(labels.MatchRegexp, "n", "2|2\\.5")},
			exp: []labels.Labels{
				labels.FromStrings("n", "2"),
				labels.FromStrings("n", "2.5"),
			},
		},
		// Empty value.
		{
			matchers: []*labels.Matcher{labels.MustNewMatcher(labels.MatchRegexp, "i", "c||d")},
			exp: []labels.Labels{
				labels.FromStrings("n", "1"),
				labels.FromStrings("n", "2"),
				labels.FromStrings("n", "2.5"),
			},
		},
	}

	ir, err := h.Index()
	require.NoError(t, err)

	for _, c := range cases {
		exp := map[string]struct{}{}
		for _, l := range c.exp {
			exp[l.String()] = struct{}{}
		}
		p, err := PostingsForMatchers(ir, c.matchers...)
		require.NoError(t, err)

		for p.Next() {
			lbls := labels.Labels{}
			require.NoError(t, ir.Series(p.At(), &lbls, &[]chunks.Meta{}))
			if _, ok := exp[lbls.String()]; !ok {
				t.Errorf("Evaluating %v, unexpected result %s", c.matchers, lbls.String())
			} else {
				delete(exp, lbls.String())
			}
		}
		require.NoError(t, p.Err())
		if len(exp) != 0 {
			t.Errorf("Evaluating %v, missing results %+v", c.matchers, exp)
		}
	}
}

// TestClose ensures that calling Close more than once doesn't block and doesn't panic.
func TestClose(t *testing.T) {
	dir := t.TempDir()

	createBlock(t, dir, genSeries(1, 1, 0, 10))
	createBlock(t, dir, genSeries(1, 1, 10, 20))

	db, err := Open(dir, nil, nil, DefaultOptions(), nil)
	if err != nil {
		t.Fatalf("Opening test storage failed: %s", err)
	}
	defer func() {
		require.NoError(t, db.Close())
	}()

	q, err := db.Querier(context.TODO(), 0, 20)
	require.NoError(t, err)
	require.NoError(t, q.Close())
	require.Error(t, q.Close())
}

func BenchmarkQueries(b *testing.B) {
	cases := map[string]labels.Selector{
		"Eq Matcher: Expansion - 1": {
			labels.MustNewMatcher(labels.MatchEqual, "la", "va"),
		},
		"Eq Matcher: Expansion - 2": {
			labels.MustNewMatcher(labels.MatchEqual, "la", "va"),
			labels.MustNewMatcher(labels.MatchEqual, "lb", "vb"),
		},

		"Eq Matcher: Expansion - 3": {
			labels.MustNewMatcher(labels.MatchEqual, "la", "va"),
			labels.MustNewMatcher(labels.MatchEqual, "lb", "vb"),
			labels.MustNewMatcher(labels.MatchEqual, "lc", "vc"),
		},
		"Regex Matcher: Expansion - 1": {
			labels.MustNewMatcher(labels.MatchRegexp, "la", ".*va"),
		},
		"Regex Matcher: Expansion - 2": {
			labels.MustNewMatcher(labels.MatchRegexp, "la", ".*va"),
			labels.MustNewMatcher(labels.MatchRegexp, "lb", ".*vb"),
		},
		"Regex Matcher: Expansion - 3": {
			labels.MustNewMatcher(labels.MatchRegexp, "la", ".*va"),
			labels.MustNewMatcher(labels.MatchRegexp, "lb", ".*vb"),
			labels.MustNewMatcher(labels.MatchRegexp, "lc", ".*vc"),
		},
	}

	type qt struct {
		typ     string
		querier storage.Querier
	}
	var queryTypes []qt // We use a slice instead of map to keep the order of test cases consistent.
	defer func() {
		for _, q := range queryTypes {
			// Can't run a check for error here as some of these will fail as
			// queryTypes is using the same slice for the different block queriers
			// and would have been closed in the previous iteration.
			q.querier.Close()
		}
	}()

	for title, selectors := range cases {
		for _, nSeries := range []int{10} {
			for _, nSamples := range []int64{1000, 10000, 100000} {
				dir := b.TempDir()

				series := genSeries(nSeries, 5, 1, nSamples)

				// Add some common labels to make the matchers select these series.
				{
					var commonLbls labels.Labels
					for _, selector := range selectors {
						switch selector.Type {
						case labels.MatchEqual:
							commonLbls = append(commonLbls, labels.Label{Name: selector.Name, Value: selector.Value})
						case labels.MatchRegexp:
							commonLbls = append(commonLbls, labels.Label{Name: selector.Name, Value: selector.Value})
						}
					}
					for i := range commonLbls {
						s := series[i].(*storage.SeriesEntry)
						allLabels := append(commonLbls, s.Labels()...)
						newS := storage.NewListSeries(allLabels, nil)
						newS.SampleIteratorFn = s.SampleIteratorFn

						series[i] = newS
					}
				}

				qs := make([]storage.Querier, 0, 10)
				for x := 0; x <= 10; x++ {
					block, err := OpenBlock(nil, createBlock(b, dir, series), nil)
					require.NoError(b, err)
					q, err := NewBlockQuerier(block, 1, int64(nSamples))
					require.NoError(b, err)
					qs = append(qs, q)
				}

				queryTypes = append(queryTypes, qt{"_1-Block", storage.NewMergeQuerier(qs[:1], nil, storage.ChainedSeriesMerge)})
				queryTypes = append(queryTypes, qt{"_3-Blocks", storage.NewMergeQuerier(qs[0:3], nil, storage.ChainedSeriesMerge)})
				queryTypes = append(queryTypes, qt{"_10-Blocks", storage.NewMergeQuerier(qs, nil, storage.ChainedSeriesMerge)})

				chunkDir := b.TempDir()
				head := createHead(b, nil, series, chunkDir)
				qHead, err := NewBlockQuerier(NewRangeHead(head, 1, nSamples), 1, nSamples)
				require.NoError(b, err)
				queryTypes = append(queryTypes, qt{"_Head", qHead})

				for _, oooPercentage := range []int{1, 3, 5, 10} {
					chunkDir := b.TempDir()
					totalOOOSamples := oooPercentage * int(nSamples) / 100
					oooSampleFrequency := int(nSamples) / totalOOOSamples
					head := createHeadWithOOOSamples(b, nil, series, chunkDir, oooSampleFrequency)

					qHead, err := NewBlockQuerier(NewRangeHead(head, 1, nSamples), 1, nSamples)
					require.NoError(b, err)
					qOOOHead, err := NewBlockQuerier(NewOOORangeHead(head, 1, nSamples), 1, nSamples)
					require.NoError(b, err)

					queryTypes = append(queryTypes, qt{
						fmt.Sprintf("_Head_oooPercent:%d", oooPercentage),
						storage.NewMergeQuerier([]storage.Querier{qHead, qOOOHead}, nil, storage.ChainedSeriesMerge),
					})
				}

				for _, q := range queryTypes {
					b.Run(title+q.typ+"_nSeries:"+strconv.Itoa(nSeries)+"_nSamples:"+strconv.Itoa(int(nSamples)), func(b *testing.B) {
						expExpansions, err := strconv.Atoi(string(title[len(title)-1]))
						require.NoError(b, err)
						benchQuery(b, expExpansions, q.querier, selectors)
					})
				}
				require.NoError(b, head.Close())
			}
		}
	}
}

func benchQuery(b *testing.B, expExpansions int, q storage.Querier, selectors labels.Selector) {
	b.ResetTimer()
	b.ReportAllocs()
	for i := 0; i < b.N; i++ {
		ss := q.Select(false, nil, selectors...)
		var actualExpansions int
		for ss.Next() {
			s := ss.At()
			s.Labels()
			it := s.Iterator()
<<<<<<< HEAD
			for it.Next() != chunkenc.ValNone {
=======
			for it.Next() {
				_, _ = it.At()
>>>>>>> 00b379c3
			}
			actualExpansions++
		}
		require.NoError(b, ss.Err())
		require.Equal(b, 0, len(ss.Warnings()))
		require.Equal(b, expExpansions, actualExpansions)
		require.NoError(b, ss.Err())
	}
}

// mockMatcherIndex is used to check if the regex matcher works as expected.
type mockMatcherIndex struct{}

func (m mockMatcherIndex) Symbols() index.StringIter { return nil }

func (m mockMatcherIndex) Close() error { return nil }

// SortedLabelValues will return error if it is called.
func (m mockMatcherIndex) SortedLabelValues(name string, matchers ...*labels.Matcher) ([]string, error) {
	return []string{}, errors.New("sorted label values called")
}

// LabelValues will return error if it is called.
func (m mockMatcherIndex) LabelValues(name string, matchers ...*labels.Matcher) ([]string, error) {
	return []string{}, errors.New("label values called")
}

func (m mockMatcherIndex) LabelValueFor(id storage.SeriesRef, label string) (string, error) {
	return "", errors.New("label value for called")
}

func (m mockMatcherIndex) LabelNamesFor(ids ...storage.SeriesRef) ([]string, error) {
	return nil, errors.New("label names for for called")
}

func (m mockMatcherIndex) Postings(name string, values ...string) (index.Postings, error) {
	return index.EmptyPostings(), nil
}

func (m mockMatcherIndex) PostingsForMatchers(bool, ...*labels.Matcher) (index.Postings, error) {
	return index.EmptyPostings(), nil
}

func (m mockMatcherIndex) SortedPostings(p index.Postings) index.Postings {
	return index.EmptyPostings()
}

func (m mockMatcherIndex) ShardedPostings(ps index.Postings, shardIndex, shardCount uint64) index.Postings {
	return ps
}

func (m mockMatcherIndex) Series(ref storage.SeriesRef, lset *labels.Labels, chks *[]chunks.Meta) error {
	return nil
}

func (m mockMatcherIndex) LabelNames(...*labels.Matcher) ([]string, error) {
	return []string{}, nil
}

func TestPostingsForMatcher(t *testing.T) {
	cases := []struct {
		matcher  *labels.Matcher
		hasError bool
	}{
		{
			// Equal label matcher will just return.
			matcher:  labels.MustNewMatcher(labels.MatchEqual, "test", "test"),
			hasError: false,
		},
		{
			// Regex matcher which doesn't have '|' will call Labelvalues()
			matcher:  labels.MustNewMatcher(labels.MatchRegexp, "test", ".*"),
			hasError: true,
		},
		{
			matcher:  labels.MustNewMatcher(labels.MatchRegexp, "test", "a|b"),
			hasError: false,
		},
		{
			// Test case for double quoted regex matcher
			matcher:  labels.MustNewMatcher(labels.MatchRegexp, "test", "^(?:a|b)$"),
			hasError: false,
		},
	}

	for _, tc := range cases {
		ir := &mockMatcherIndex{}
		_, err := postingsForMatcher(ir, tc.matcher)
		if tc.hasError {
			require.Error(t, err)
		} else {
			require.NoError(t, err)
		}
	}
}

func TestBlockBaseSeriesSet(t *testing.T) {
	type refdSeries struct {
		lset   labels.Labels
		chunks []chunks.Meta

		ref storage.SeriesRef
	}

	cases := []struct {
		series []refdSeries
		// Postings should be in the sorted order of the series
		postings []storage.SeriesRef

		expIdxs []int
	}{
		{
			series: []refdSeries{
				{
					lset: labels.New([]labels.Label{{Name: "a", Value: "a"}}...),
					chunks: []chunks.Meta{
						{Ref: 29},
						{Ref: 45},
						{Ref: 245},
						{Ref: 123},
						{Ref: 4232},
						{Ref: 5344},
						{Ref: 121},
					},
					ref: 12,
				},
				{
					lset: labels.New([]labels.Label{{Name: "a", Value: "a"}, {Name: "b", Value: "b"}}...),
					chunks: []chunks.Meta{
						{Ref: 82}, {Ref: 23}, {Ref: 234}, {Ref: 65}, {Ref: 26},
					},
					ref: 10,
				},
				{
					lset:   labels.New([]labels.Label{{Name: "b", Value: "c"}}...),
					chunks: []chunks.Meta{{Ref: 8282}},
					ref:    1,
				},
				{
					lset: labels.New([]labels.Label{{Name: "b", Value: "b"}}...),
					chunks: []chunks.Meta{
						{Ref: 829}, {Ref: 239}, {Ref: 2349}, {Ref: 659}, {Ref: 269},
					},
					ref: 108,
				},
			},
			postings: []storage.SeriesRef{12, 13, 10, 108}, // 13 doesn't exist and should just be skipped over.
			expIdxs:  []int{0, 1, 3},
		},
		{
			series: []refdSeries{
				{
					lset: labels.New([]labels.Label{{Name: "a", Value: "a"}, {Name: "b", Value: "b"}}...),
					chunks: []chunks.Meta{
						{Ref: 82}, {Ref: 23}, {Ref: 234}, {Ref: 65}, {Ref: 26},
					},
					ref: 10,
				},
				{
					lset:   labels.New([]labels.Label{{Name: "b", Value: "c"}}...),
					chunks: []chunks.Meta{{Ref: 8282}},
					ref:    3,
				},
			},
			postings: []storage.SeriesRef{},
			expIdxs:  []int{},
		},
	}

	for _, tc := range cases {
		mi := newMockIndex()
		for _, s := range tc.series {
			require.NoError(t, mi.AddSeries(s.ref, s.lset, s.chunks...))
		}

		bcs := &blockBaseSeriesSet{
			p:          index.NewListPostings(tc.postings),
			index:      mi,
			tombstones: tombstones.NewMemTombstones(),
		}

		i := 0
		for bcs.Next() {
			chks := bcs.currIterFn().chks
			idx := tc.expIdxs[i]

			require.Equal(t, tc.series[idx].lset, bcs.currLabels)
			require.Equal(t, tc.series[idx].chunks, chks)

			i++
		}
		require.Equal(t, len(tc.expIdxs), i)
		require.NoError(t, bcs.Err())
	}
}<|MERGE_RESOLUTION|>--- conflicted
+++ resolved
@@ -2024,12 +2024,8 @@
 			s := ss.At()
 			s.Labels()
 			it := s.Iterator()
-<<<<<<< HEAD
 			for it.Next() != chunkenc.ValNone {
-=======
-			for it.Next() {
 				_, _ = it.At()
->>>>>>> 00b379c3
 			}
 			actualExpansions++
 		}
