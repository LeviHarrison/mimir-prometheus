--- conflicted
+++ resolved
@@ -488,19 +488,6 @@
 		newTrailing = 64 - newLeading - mbits
 	}
 
-<<<<<<< HEAD
-	it.numRead++
-	return true
-}
-
-// OOOXORChunk holds a XORChunk and overrides the Encoding() method.
-type OOOXORChunk struct {
-	*XORChunk
-}
-
-func (c *OOOXORChunk) Encoding() Encoding {
-	return EncOOOXOR
-=======
 	mbits := 64 - newLeading - newTrailing
 	bits, err = br.readBitsFast(mbits)
 	if err != nil {
@@ -513,5 +500,13 @@
 	vbits ^= bits << newTrailing
 	newValue = math.Float64frombits(vbits)
 	return
->>>>>>> 1338e98f
+}
+
+// OOOXORChunk holds a XORChunk and overrides the Encoding() method.
+type OOOXORChunk struct {
+	*XORChunk
+}
+
+func (c *OOOXORChunk) Encoding() Encoding {
+	return EncOOOXOR
 }